package hashtable

import (
	"reflect"

	"github.com/lindsaygelle/slice"
)

// Hashtable represents a generic hash table that maps keys of type K to values of type V. It provides efficient key-value storage and retrieval operations.
type Hashtable[K comparable, V any] map[K]V

// Add inserts a new key-value pair into the hashtable or updates the existing value associated with the provided key.
// If the key already exists, the corresponding value is updated. If the key is new, a new key-value pair is added to the hashtable.
//
//	newHashtable := make(hashtable.Hashtable[string, int])
//	newHashtable.Add("apple", 5)
//	newHashtable.Add("banana", 3)
//	newHashtable.Add("cherry", 8)
//	newHashtable.Add("banana", 10) // Updates the value for the key "banana" to 10
//	fmt.Println(newHashtable) // &map[apple:5 banana:10 cherry:8]
func (hashtable *Hashtable[K, V]) Add(key K, value V) *Hashtable[K, V] {
	(*hashtable)[key] = value
	return hashtable
}

// AddLength inserts a new key-value pair into the hashtable or updates the existing value associated with the provided key.
// If the key already exists, the corresponding value is updated. If the key is new, a new key-value pair is added to the hashtable.
// It then returns the current length of the hashtable after the addition or update operation.
//
//	newHashtable := make(hashtable.Hashtable[string, int])
//	length := newHashtable.AddLength("apple", 5)  // Adds "apple" with value 5, returns the length of the hashtable (1 in this case)
//	length = newHashtable.AddLength("apple", 10)  // Updates the value for "apple" to 10, returns the length of the hashtable (1)
//	length = newHashtable.AddLength("banana", 3)  // Adds "banana" with value 3, returns the length of the hashtable (2)
func (hashtable *Hashtable[K, V]) AddLength(key K, value V) int {
	return hashtable.Add(key, value).Length()
}

// AddMany inserts multiple key-value pairs into the hashtable. It accepts a variadic number of maps, where each map contains
// key-value pairs to be added to the hashtable. If a key already exists in the hashtable, the corresponding value is updated
// with the new value from the input maps.
//
//	newHashtable := make(hashtable.Hashtable[string, int])
//	newHashtable.AddMany(map[string]int{"orange": 7, "grape": 4}, map[string]int{"kiwi": 6, "pear": 9})
//	fmt.Println(newHashtable) // &map[orange:7 grape:4 kiwi:6 pear:9]
func (hashtable *Hashtable[K, V]) AddMany(values ...map[K]V) *Hashtable[K, V] {
	for _, item := range values {
		for key, value := range item {
			hashtable.Add(key, value)
		}
	}
	return hashtable
}

// AddManyFunc inserts key-value pairs into the hashtable based on a provided condition function.
// It accepts a slice of maps, where each map contains key-value pairs. For each key-value pair,
// the specified function is called. If the function returns true, the pair is added to the hashtable.
//
//	newHashtable := make(hashtable.Hashtable[string, int])
//	newHashtable.AddManyFunc([]map[K]V{{"apple": 5, "orange": -3, "banana": 10}}, func(i int, key string, value int) bool {
//		return value > 0 // Add key-value pairs with values greater than 0
//	})
//	fmt.Println(newHashtable) // &map[apple:5 banana:10]
func (hashtable *Hashtable[K, V]) AddManyFunc(values []map[K]V, fn func(i int, key K, value V) bool) *Hashtable[K, V] {
	for i, item := range values {
		for key, value := range item {
			if fn(i, key, value) {
				hashtable.Add(key, value)
			}
		}
	}
	return hashtable
}

// AddManyOK inserts multiple key-value pairs into the hashtable and returns a slice of booleans indicating whether each insertion was successful.
// It accepts a variadic number of maps, where each map contains key-value pairs to be added to the hashtable.
// For each key-value pair, it checks if the key already exists in the hashtable. If the key is not present, the pair is added,
// and the corresponding boolean in the returned slice is true. If the key already exists, the pair is not added, and the boolean is false.
//
//	ht := make(Hashtable[string, int])
//	results := ht.AddManyOK(map[string]int{"apple": 5, "orange": 3}, map[string]int{"orange": 10, "banana": 7})
//	// Returns a slice containing [true, false, true] indicating successful insertions for "apple" and "banana"
func (hashtable *Hashtable[K, V]) AddManyOK(values ...map[K]V) *slice.Slice[bool] {
	successfulInsertions := make(slice.Slice[bool], 0)
	for _, item := range values {
		for key, value := range item {
			ok := hashtable.Not(key)
			if ok {
				hashtable.Add(key, value)
			}
			successfulInsertions.Append(ok)
		}
	}
	return &successfulInsertions
}

<<<<<<< HEAD
// AddOK inserts a new key-value pair into the hashtable only if the key does not already exist in the hashtable.
// If the key already exists, the insertion fails, and false is returned. If the key is new, a new key-value pair is added to the hashtable,
// and true is returned to indicate a successful insertion.
=======
// AddManyOK inserts multiple key-value pairs into the hashtable and returns a slice of booleans indicating
// whether each insertion was successful. If a key already exists, it is not updated, and the corresponding
// boolean value is set to false in the returned slice.
//
// Example:
//
//	ht := make(hashtable.Hashtable[string, int])
//	results := ht.AddManyOK(
//	    map[string]int{"apple": 5, "banana": 3},
//	    map[string]int{"banana": 10, "cherry": 8},
//	)
//	// results contains [true, false, true] indicating successful insertions for "apple" and "cherry"
//	// and unsuccessful insertion for "banana" due to existing key.
func (hashtable *Hashtable[K, V]) AddManyOK(values ...map[K]V) *slice.Slice[bool] {
	successfulInsertions := make(slice.Slice[bool], 0)
	for _, item := range values {
		for key, value := range item {
			successfulInsertions.Append(hashtable.AddOK(key, value))
		}
	}
	return &successfulInsertions
}

// AddOK inserts a new key-value pair into the hashtable if the key does not already exist.
// It returns a boolean value indicating whether the key was added successfully (true) or if the key already existed (false).
//
// Example:
>>>>>>> abe1d066
//
//	newHashtable := make(hashtable.Hashtable[string, int])
//
//	// Attempt to add key-value pairs.
//	added := newHashtable.AddOK("apple", 5)    // added is true, "apple" is added with value 5.
//	reAdded := newHashtable.AddOK("apple", 10)  // reAdded is false, "apple" already exists with value 5, no change is made.
//	addedNew := newHashtable.AddOK("banana", 3) // addedNew is true, "banana" is added with value 3.
func (hashtable *Hashtable[K, V]) AddOK(key K, value V) bool {
	ok := !hashtable.Has(key)
	if ok {
		hashtable.Add(key, value)
	}
	return ok
}

// Delete removes a key-value pair from the hashtable based on the provided key. If the key exists in the hashtable,
// it is deleted, and the modified hashtable is returned. If the key is not found, the hashtable remains unchanged.
//
//	newHashtable := make(hashtable.Hashtable[string, int])
//	newHashtable.Add("apple", 5)
//	newHashtable.Add("banana", 3)
//
//	// Delete the key-value pair with the key "apple".
//	newHashtable.Delete("apple")
//	fmt.Println(newHashtable) // &map[banana:3]
func (hashtable *Hashtable[K, V]) Delete(key K) *Hashtable[K, V] {
	delete(*hashtable, key)
	return hashtable
}

// DeleteLength removes a key-value pair from the hashtable based on the provided key. If the key exists in the hashtable,
// it is deleted, and the current length of the hashtable after the deletion is returned. If the key is not found,
// the hashtable remains unchanged, and the current length is returned.
//
//	newHashtable := make(hashtable.Hashtable[string, int])
//	newHashtable.Add("apple", 5)
//	newHashtable.Add("banana", 3)
//
//	// Delete the key-value pair with the key "apple" and get the updated length of the hashtable.
//	length := newHashtable.DeleteLength("apple")
//	// After deletion, the length of the hashtable is 1.
//	// The current length returned: 1
func (hashtable *Hashtable[K, V]) DeleteLength(key K) int {
	return hashtable.Delete(key).Length()
}

// DeleteMany removes multiple key-value pairs from the hashtable based on the provided keys. If a key exists in the hashtable,
// it is deleted.
//
//	newHashtable := make(hashtable.Hashtable[string, int])
//	newHashtable.Add("apple", 5)
//	newHashtable.Add("banana", 3)
//
//	// Delete key-value pairs with the keys "apple" and "banana".
//	newHashtable.DeleteMany("apple", "banana")
//	fmt.Println(newHashtable) // &map[]
func (hashtable *Hashtable[K, V]) DeleteMany(keys ...K) *Hashtable[K, V] {
	for _, key := range keys {
		hashtable.Delete(key)
	}
	return hashtable
}

<<<<<<< HEAD
// DeleteFunc removes key-value pairs from the hashtable based on the provided function. The function is applied to each key-value pair,
// and if it returns true, the corresponding key-value pair is deleted from the hashtable.
=======
// DeleteManyOK deletes multiple keys from the hashtable and returns a slice of booleans indicating whether each deletion was successful.
// For each specified key, it checks if the key exists in the hashtable before attempting deletion. If the key does not exist,
// the deletion is considered unsuccessful for that key, and false is appended to the returned slice. If the key exists and is successfully
// deleted, true is appended; otherwise, false is appended.
//
// Example:
//
//	ht := make(hashtable.Hashtable[string, int])
//	ht.Add("apple", 5)
//	ht.Add("banana", 3)
//	keysToDelete := []string{"apple", "grape"}
//	results := ht.DeleteManyOK(keysToDelete...)
//	// results contains [true, true], indicating successful deletion of "apple" (exists) and "grape" (does not exist)
func (hashtable *Hashtable[K, V]) DeleteManyOK(keys ...K) *slice.Slice[bool] {
	deletetions := make(slice.Slice[bool], 0)
	for _, key := range keys {
		deletetions.Append(hashtable.DeleteOK(key))
	}
	return &deletetions
}

// DeleteManyValues deletes key-value pairs from the hashtable where the value matches any of the specified values.
>>>>>>> abe1d066
//
//	newHashtable := make(hashtable.Hashtable[string, int])
//	newHashtable.Add("apple", 5)
//	newHashtable.Add("banana", 3)
//
//	// Delete key-value pairs where the value is less than 4.
//	newHashtable.DeleteFunc(func(key string, value int) bool {
//		return value < 4
//	})
//	fmt.Println(newHashtable) // &map[apple:5]
func (hashtable *Hashtable[K, V]) DeleteManyFunc(fn func(key K, value V) bool) *Hashtable[K, V] {
	for key, value := range *hashtable {
		if fn(key, value) {
			hashtable.Delete(key)
		}
	}
	return hashtable
}

// DeleteManyOK removes multiple key-value pairs from the hashtable based on the provided keys. If a key exists in the hashtable,
// it is deleted, and true is appended to the result slice to indicate a successful deletion. If the key is not found, false is appended.
//
//	newHashtable := make(hashtable.Hashtable[string, int])
//	newHashtable.Add("apple", 5)
//	newHashtable.Add("banana", 3)
//
//	// Attempt to delete key-value pairs with the keys "apple" and "orange".
//	results := newHashtable.DeleteManyOK("apple", "orange")
//	// Results after deletion: []bool{true, false}
//	// The first deletion succeeded ("apple": 5 was deleted), and the second deletion failed as "orange" was not found.
func (hashtable *Hashtable[K, V]) DeleteManyOK(keys ...K) *slice.Slice[bool] {
	deletetions := make(slice.Slice[bool], 0)
	for _, key := range keys {
		deletetions.Append(hashtable.DeleteOK(key))
	}
	return &deletetions
}

// DeleteManyValues removes key-value pairs from the hashtable based on the provided values. If a value exists in the hashtable,
// the corresponding key-value pair is deleted.
//
//	newHashtable := make(hashtable.Hashtable[string, int])
//	newHashtable.Add("apple", 5)
//	newHashtable.Add("banana", 3)
//
//	// Delete key-value pairs with the values 5 and 10.
//	newHashtable.DeleteManyValues(5, 10)
//	// Hashtable after deletion: {"banana": 3}
func (hashtable *Hashtable[K, V]) DeleteManyValues(values ...V) *Hashtable[K, V] {
	for key, value := range *hashtable {
		for _, v := range values {
			if reflect.DeepEqual(v, value) {
				hashtable.Delete(key)
			}
		}
	}
	return hashtable
}

<<<<<<< HEAD
// DeleteOK removes a key-value pair from the hashtable based on the provided key. If the key exists in the hashtable,
// it is deleted, and true is returned to indicate a successful deletion. If the key is not found, the hashtable remains unchanged,
// and false is returned to indicate that the deletion failed.
//
//	newHashtable := make(hashtable.Hashtable[string, int])
//	newHashtable.Add("apple", 5)
//	newHashtable.Add("banana", 3)
//
//	// Attempt to delete the key-value pair with the key "apple".
//	success := newHashtable.DeleteOK("apple")
//	// After deletion, the key "apple" is not found in the hashtable.
//	// Deletion success: true
//
//	// Attempt to delete a non-existing key.
//	success = newHashtable.DeleteOK("orange")
//	// The key "orange" does not exist in the hashtable.
//	// Deletion failed: false
=======
// DeleteOK deletes the specified key from the hashtable and returns a boolean indicating whether the deletion was successful.
// If the key does not exist in the hashtable, it is considered a successful deletion, and true is returned.
//
// Example:
//
//	ht := make(hashtable.Hashtable[string, int])
//	ht.Add("apple", 5)
//	ht.Add("banana", 3)
//	deleted := ht.DeleteOK("apple") // true, "apple" key is successfully deleted
//	notDeleted := ht.DeleteOK("grape") // true, "grape" key does not exist, deletion is considered successful
>>>>>>> abe1d066
func (hashtable *Hashtable[K, V]) DeleteOK(key K) bool {
	return !hashtable.Delete(key).Has(key)
}

// Each iterates over the key-value pairs in the hashtable and applies a function to each pair.
//
//	newHashtable := make(hashtable.Hashtable[string, int])
//	newHashtable.Add("apple", 5)
//	newHashtable.Add("banana", 3)
//	newHashtable.Add("cherry", 8)
//
//	// Function to print all key-value pairs.
//	printKeyValue := func(key string, value int) {
//	    fmt.Println(key, value)
//	}
//
//	// Iterate over the hashtable and print all key-value pairs.
//	newHashtable.Each(printKeyValue)
//	// Output: "apple 5", "banana 3", "cherry 8"
func (hashtable *Hashtable[K, V]) Each(fn func(key K, value V)) *Hashtable[K, V] {
	return hashtable.EachBreak(func(key K, value V) bool {
		fn(key, value)
		return true
	})
}

// EachBreak applies the provided function to each key-value pair in the hashtable. The function is applied to key-value pairs
// in the hashtable until the provided function returns false. If the function returns false for any key-value pair,
// the iteration breaks early.
//
//	newHashtable := make(hashtable.Hashtable[string, int])
//	newHashtable.Add("apple", 5)
//	newHashtable.Add("banana", 3)
//	newHashtable.Add("cherry", 8)
//
//	// Function to print key-value pairs until finding "banana".
//	stopPrinting := newHashtable.EachBreak(func(key string, value int) bool {
//	    fmt.Println(key, value)
//	    return key != "banana" // Continue printing until "banana" is encountered.
//	})
//	// Output: "apple 5", "banana 3"
func (hashtable *Hashtable[K, V]) EachBreak(fn func(key K, value V) bool) *Hashtable[K, V] {
	for key, value := range *hashtable {
		if !fn(key, value) {
			break
		}
	}
	return hashtable
}

// EachKey iterates over the keys in the hashtable and applies a function to each key.
//
//	newHashtable := make(hashtable.Hashtable[string, int])
//	newHashtable.Add("apple", 5)
//	newHashtable.Add("banana", 3)
//	newHashtable.Add("cherry", 8)
//
//	// Function to print each key.
//	printKey := func(key string) {
//	    fmt.Println(key)
//	}
//
//	// Iterate over the hashtable and print each key.
//	newHashtable.EachKey(printKey)
//	// Output: "apple", "banana", "cherry"
func (hashtable *Hashtable[K, V]) EachKey(fn func(key K)) *Hashtable[K, V] {
	return hashtable.Each(func(key K, _ V) {
		fn(key)
	})
}

// EachKeyBreak iterates over the keys in the hashtable and applies a function to each key. It allows breaking the iteration early if the provided function returns false.
//
//	newHashtable := make(hashtable.Hashtable[string, int])
//	newHashtable.Add("apple", 5)
//	newHashtable.Add("banana", 3)
//	newHashtable.Add("cherry", 8)
//
//	// Function to print each key and break the iteration if the key is "banana".
//	printAndBreak := func(key string) bool {
//	    fmt.Println(key)
//	    return key != "banana"
//	}
//
//	// Iterate over the hashtable keys, print them, and break when "banana" is encountered.
//	newHashtable.EachKeyBreak(printAndBreak)
//	// Output: "apple", "banana"
func (hashtable *Hashtable[K, V]) EachKeyBreak(fn func(key K) bool) *Hashtable[K, V] {
	return hashtable.EachBreak(func(key K, _ V) bool {
		return fn(key)
	})
}

// EachValue iterates over the values in the hashtable and applies a function to each value.
//
//	newHashtable := make(hashtable.Hashtable[string, int])
//	newHashtable.Add("apple", 5)
//	newHashtable.Add("banana", 3)
//	newHashtable.Add("cherry", 8)
//
//	// Function to print each value.
//	printValue := func(value int) {
//	    fmt.Println(value)
//	}
//
//	// Iterate over the hashtable values and print them.
//	newHashtable.EachValue(printValue)
//	// Output: 5, 3, 8
func (hashtable *Hashtable[K, V]) EachValue(fn func(value V)) *Hashtable[K, V] {
	return hashtable.Each(func(_ K, value V) {
		fn(value)
	})
}

// EachValueBreak iterates over the values in the hashtable and applies a function to each value until the function returns false.
// If the provided function returns false, the iteration breaks early.
//
//	newHashtable := make(hashtable.Hashtable[string, int])
//	newHashtable.Add("apple", 5)
//	newHashtable.Add("banana", 3)
//	newHashtable.Add("cherry", 8)
//
//	// Function to process each value. Returns false to break the iteration if the value is 3.
//	processValue := func(value int) bool {
//	    fmt.Println(value)
//	    return value != 3
//	}
//
//	// Iterate over the hashtable values and process them until the value is 3.
//	newHashtable.EachValueBreak(processValue)
//	// Output: 5, 3
func (hashtable *Hashtable[K, V]) EachValueBreak(fn func(value V) bool) *Hashtable[K, V] {
	return hashtable.EachBreak(func(_ K, value V) bool {
		return fn(value)
	})
}

// Get retrieves the value associated with the provided key from the hashtable.
// If the key exists, it returns the associated value and true. Otherwise, it returns the zero value for the value type and false.
//
//	newHashtable := make(hashtable.Hashtable[string, int])
//	newHashtable.Add("apple", 5)
//	value, exists := newHashtable.Get("apple") // 5, true
//	value, exists = newHashtable.Get("orange")  // 0, false
func (hashtable *Hashtable[K, V]) Get(key K) (V, bool) {
	value, ok := (*hashtable)[key]
	return value, ok
}

// Filter applies the given function to each key-value pair in the hashtable and returns a new hashtable
// containing only the key-value pairs for which the function returns true. The original hashtable is not modified.
//
//	newHashtable := make(hashtable.Hashtable[string, int])
//	newHashtable.Add("apple", 5)
//	newHashtable.Add("banana", 3)
//	newHashtable.Add("cherry", 8)
//
//	// Function to filter key-value pairs. Returns true if the value is greater than 4.
//	filterFunc := func(key string, value int) bool {
//		return value > 4
//	}
//
//	// Create a new hashtable containing key-value pairs where the value is greater than 4.
//	filteredHashtable := newHashtable.Filter(filterFunc)
func (hashtable *Hashtable[K, V]) Filter(fn func(key K, value V) bool) *Hashtable[K, V] {
	filteredHashtable := make(Hashtable[K, V], 0)
	hashtable.Each(func(key K, value V) {
		if fn(key, value) {
			filteredHashtable.Add(key, value)
		}
	})
	return &filteredHashtable
}

// GetMany retrieves the values associated with the provided keys from the hashtable. It accepts a variadic number of keys,
// and returns a slice containing the values corresponding to the keys found in the hashtable. If a key is not found in the hashtable,
// the corresponding position in the returned slice will be the zero value for the value type.
//
//	newHashtable := make(hashtable.Hashtable[string, int])
//	newHashtable.Add("apple", 5)
//	newHashtable.Add("banana", 3)
//	newHashtable.Add("cherry", 8)
//
//	// Get values for specific keys.
//	values := newHashtable.GetMany("apple", "banana", "orange")
//
//	// The resulting values slice: {5, 3}
func (hashtable *Hashtable[K, V]) GetMany(keys ...K) *slice.Slice[V] {
	values := &slice.Slice[V]{}
	for _, key := range keys {
		if value, ok := hashtable.Get(key); ok {
			values.Append(value)
		}
	}
	return values
}

// Has checks if the provided key exists in the hashtable.
// It returns true if the key exists, and false otherwise.
//
//	newHashtable := make(hashtable.Hashtable[string, int])
//	newHashtable.Add("apple", 5)
//	exists := newHashtable.Has("apple") // true
//	exists = newHashtable.Has("orange")  // false
func (hashtable *Hashtable[K, V]) Has(key K) bool {
	_, ok := (*hashtable)[key]
	return ok
}

// HasMany checks the existence of multiple keys in the hashtable and returns a slice of boolean values
// indicating whether each corresponding key exists in the hashtable.
//
//	newHashtable := make(hashtable.Hashtable[string, int])
//	newHashtable.Add("apple", 5)
//	newHashtable.Add("banana", 3)
//	newHashtable.Add("cherry", 8)
//
//	// Check the existence of multiple keys.
//	keysToCheck := []string{"apple", "orange", "banana"}
//	results := newHashtable.HasMany(keysToCheck...)
//
//	// The resulting boolean slice: {true, false, true}
func (hashtable *Hashtable[K, V]) HasMany(keys ...K) *slice.Slice[bool] {
	values := make(slice.Slice[bool], len(keys))
	for i, key := range keys {
		if hashtable.Has(key) {
			values.Replace(i, true)
		}
	}
	return &values
}

// IsEmpty checks if the hashtable is empty, i.e., it contains no key-value pairs.
// It returns true if the hashtable is empty and false otherwise.
//
//	ht := make(Hashtable[string, int])
//	empty := ht.IsEmpty()  // Returns true since the hashtable is empty
func (hashtable *Hashtable[K, V]) IsEmpty() bool {
	return hashtable.Length() == 0
}

func (hashtable *Hashtable[K, V]) IsPopulated() bool {
	return !hashtable.IsEmpty()
}

// Keys returns a slice containing all the keys present in the hashtable.
//
//	newHashtable := make(hashtable.Hashtable[string, int])
//	newHashtable.Add("apple", 5)
//	newHashtable.Add("banana", 3)
//	newHashtable.Add("cherry", 8)
//
//	// Get all keys from the hashtable.
//	keys := newHashtable.Keys() // Result: {"apple", "banana", "cherry"}
func (hashtable *Hashtable[K, V]) Keys() *slice.Slice[K] {
	keys := make(slice.Slice[K], 0)
	hashtable.EachKey(func(key K) {
		keys.Append(key)
	})
	return &keys
}

// KeysFunc applies the provided function to each key in the hashtable and returns a slice containing the keys for which the function returns true.
//
//	newHashtable := make(hashtable.Hashtable[string, int])
//	newHashtable.Add("apple", 5)
//	newHashtable.Add("banana", 3)
//	newHashtable.Add("cherry", 8)
//
//	// Get keys from the hashtable where the key length is greater than 5.
//	keys := newHashtable.KeysFunc(func(key string) bool {
//	    return len(key) > 5
//	})
//	// Result: {"banana"}
func (hashtable *Hashtable[K, V]) KeysFunc(fn func(key K) bool) *slice.Slice[K] {
	keys := make(slice.Slice[K], 0)
	hashtable.EachKey(func(key K) {
		if fn(key) {
			keys.Append(key)
		}
	})
	return &keys
}

// Length returns the number of key-value pairs in the hashtable.
//
//	newHashtable := make(hashtable.Hashtable[string, int])
//	newHashtable.Add("apple", 5)
//	newHashtable.Add("banana", 3)
//	newHashtable.Add("cherry", 8)
//
//	length := newHashtable.Length() // Result: 3
func (hashtable *Hashtable[K, V]) Length() int {
	return len(*hashtable)
}

<<<<<<< HEAD
// Map applies the provided function to each key-value pair in the hashtable and returns a new hashtable containing the mapped key-value pairs.
// The original hashtable remains unchanged.
//
//	newHashtable := make(hashtable.Hashtable[string, int])
//	newHashtable.Add("apple", 5)
//	newHashtable.Add("banana", 3)
//
//	// Function to double the values of each key-value pair.
//	doubleValues := func(key string, value int) int {
//		return value * 2
//	}
//
//	// Create a new hashtable with doubled values.
//	newHashtable := newHashtable.Map(doubleValues)
//	// New hashtable: {"apple": 10, "banana": 6}
=======
// Map iterates over the key-value pairs in the hashtable and applies the provided function to each pair.
// The function can modify the value. The modified key-value pairs are updated in the same hashtable.
//
// Example:
//
//	ht := make(hashtable.Hashtable[string, int])
//	ht.Add("apple", 5)
//	ht.Add("banana", 3)
//	ht.Map(func(key string, value int) int {
//	    if key == "banana" {
//	        return value * 2 // Modify the value for the "banana" key
//	    }
//	    return value // Leave other values unchanged
//	})
//	// ht: {"apple": 5, "banana": 6}
>>>>>>> abe1d066
func (hashtable *Hashtable[K, V]) Map(fn func(key K, value V) V) *Hashtable[K, V] {
	return hashtable.MapBreak(func(key K, value V) (V, bool) {
		return fn(key, value), true
	})
}

<<<<<<< HEAD
// MapBreak applies the provided function to each key-value pair in the hashtable. It creates a new hashtable containing the mapped key-value pairs
// until the function returns false for any pair, at which point the mapping breaks early. The original hashtable remains unchanged.
//
//	newHashtable := make(hashtable.Hashtable[string, int])
//	newHashtable.Add("apple", 5)
//	newHashtable.Add("banana", 3)
//	newHashtable.Add("cherry", 8)
//
//	// Create a new hashtable with doubled values until a value is greater than or equal to 10.
//	newHashtable := newHashtable.MapBreak(func(key string, value int) (int, bool) {
//		newValue := value * 2
//		return newValue, newValue < 10
//	})
//	// New hashtable: {"apple": 10, "banana": 6}
=======
// MapBreak iterates over the key-value pairs in the hashtable and applies the provided function to each pair.
// The function can modify the value and return a boolean indicating whether to continue the iteration.
// If the function returns false, the iteration breaks, and a new hashtable with modified key-value pairs is returned.
//
// Example:
//
//	ht := make(hashtable.Hashtable[string, int])
//	ht.Add("apple", 5)
//	ht.Add("banana", 3)
//	newHT := ht.MapBreak(func(key string, value int) (int, bool) {
//	    if key == "banana" {
//	        return value * 2, false // Break the iteration when key is "banana"
//	    }
//	    return value, true // Continue iterating for other keys
//	})
//	// newHT: {"apple": 5}
>>>>>>> abe1d066
func (hashtable *Hashtable[K, V]) MapBreak(fn func(key K, value V) (V, bool)) *Hashtable[K, V] {
	newHashtable := make(Hashtable[K, V])
	for key, value := range *hashtable {
		value, ok := fn(key, value)
		if !ok {
			break
		}
		newHashtable.Add(key, value)
<<<<<<< HEAD
	}
	return &newHashtable
}

// Not checks if the given key is not present in the hashtable.
// It returns true if the key is not found, and false if the key exists in the hashtable.
//
//	ht := make(Hashtable[string, int])
//	result := ht.Not("apple")  // Returns true if "apple" is not in the hashtable, false otherwise
func (hashtable *Hashtable[K, V]) Not(key K) bool {
	return !hashtable.Has(key)
}

// NotMany checks if multiple keys are not present in the hashtable.
// It takes a variadic number of keys as input and returns a slice of booleans indicating whether each key is not found in the hashtable.
// For each key, if it is not present in the hashtable, the corresponding boolean in the returned slice is true. Otherwise, it is false.
//
//	ht := make(Hashtable[string, int])
//	results := ht.NotMany("apple", "orange", "banana")
//	// Returns a slice containing [true, true, false] indicating "apple" and "orange" are not in the hashtable, but "banana" is present
func (hashtable *Hashtable[K, V]) NotMany(keys ...K) *slice.Slice[bool] {
	values := make(slice.Slice[bool], len(keys))
	for i, key := range keys {
		if hashtable.Not(key) {
			values.Replace(i, true)
		}
	}
	return &values
}

// Pop removes a key-value pair from the hashtable based on the provided key.
// It returns the removed value and a boolean indicating whether the key was found and removed successfully.
// If the key is present in the hashtable, the corresponding value is returned, and the key-value pair is deleted.
// If the key is not found, it returns the zero value for the value type and false.
//
//	ht := make(Hashtable[string, int])
//	ht.Add("apple", 5)
//	removedValue, ok := ht.Pop("apple")  // Removes the key "apple" and returns its associated value 5, ok is true
//	removedValue, ok = ht.Pop("banana")   // Key "banana" not found, removedValue is 0 and ok is false
func (hashtable *Hashtable[K, V]) Pop(key K) (V, bool) {
	value, ok := hashtable.Get(key)
	if ok {
		ok = hashtable.DeleteOK(key)
	}
	return value, ok
}

// PopMany removes multiple key-value pairs from the hashtable based on the provided keys.
// It takes a variadic number of keys as input and removes the corresponding key-value pairs from the hashtable.
// It returns a slice containing the removed values and does not guarantee any specific order of values in the result.
// If a key is not found in the hashtable, the corresponding value in the result slice will be the zero value for the value type.
//
//	ht := make(Hashtable[string, int])
//	ht.Add("apple", 5)
//	ht.Add("banana", 3)
//	removedValues := ht.PopMany("apple", "orange")  // Removes "apple", returns a slice containing [5, 0]
func (hashtable *Hashtable[K, V]) PopMany(keys ...K) *slice.Slice[V] {
	values := make(slice.Slice[V], 0)
	for _, key := range keys {
		value, ok := hashtable.Pop(key)
		if ok {
			values.Append(value)
		}
	}
	return &values
}

func (hashtable *Hashtable[K, V]) PopManyFunc(fn func(key K, value V) bool) *slice.Slice[V] {
	values := make(slice.Slice[V], 0)
	hashtable.Each(func(key K, value V) {
		if fn(key, value) {
			value, _ := hashtable.Pop(key)
			values.Append(value)
		}
	})
	return &values
}

// ReplaceMany iterates over the key-value pairs in the hashtable and applies the provided function to each pair.
// The function can modify the value and return a boolean indicating whether the update should be performed.
// If the function returns true, the key-value pair is updated in the same hashtable with the modified value.
// If the function returns false, the key-value pair is not modified.
//
//	newHashtable := make(hashtable.Hashtable[string, int])
//	newHashtable.Add("apple", 5)
//	newHashtable.Add("banana", 3)
//	newHashtable.Replace(func(key string, value int) (int, bool) {
//	    if key == "banana" {
//	        return value * 2, true // Modify the value for the "banana" key
//	    }
//	    return value, false // Leave other values unchanged
//	})
//	// newHashtable: {"apple": 5, "banana": 6}
func (hashtable *Hashtable[K, V]) ReplaceMany(fn func(key K, value V) (V, bool)) *Hashtable[K, V] {
	for key, value := range *hashtable {
		if updatedValue, ok := fn(key, value); ok {
			hashtable.Add(key, updatedValue)
		}
	}
	return hashtable
}

// Values returns a slice containing all the values present in the hashtable.
// It iterates over the hashtable and collects all the values in the order of insertion.
//
//	newHashtable := make(hashtable.Hashtable[string, int])
//	newHashtable.Add("apple", 5)
//	newHashtable.Add("orange", 10)
//	values := newHashtable.Values()  // Returns a slice containing [5, 10]
func (hashtable *Hashtable[K, V]) Values() *slice.Slice[V] {
	i := 0
	values := make(slice.Slice[V], hashtable.Length())
	hashtable.EachValue(func(value V) {
		values.Replace(i, value)
		i++
	})
	return &values
}

// ValuesFunc returns a slice containing values from the hashtable that satisfy the given condition function.
// The condition function takes a key-value pair as input and returns true if the pair meets the condition, false otherwise.
// It iterates over the hashtable and includes the values in the returned slice for which the condition function evaluates to true.
//
//	ht := make(Hashtable[string, int])
//	ht.Add("apple", 5)
//	ht.Add("orange", 10)
//	filterFunc := func(key string, value int) bool {
//		return value > 7  // Include values greater than 7 in the result
//	}
//	values := ht.ValuesFunc(filterFunc)  // Returns a slice containing [10]
func (hashtable *Hashtable[K, V]) ValuesFunc(fn func(key K, value V) bool) *slice.Slice[V] {
	values := make(slice.Slice[V], 0)
	hashtable.Each(func(key K, value V) {
		if fn(key, value) {
			values.Append(value)
		}
	})
	return &values
=======
	}
	return &newHashtable
>>>>>>> abe1d066
}<|MERGE_RESOLUTION|>--- conflicted
+++ resolved
@@ -51,9 +51,31 @@
 	return hashtable
 }
 
-// AddManyFunc inserts key-value pairs into the hashtable based on a provided condition function.
-// It accepts a slice of maps, where each map contains key-value pairs. For each key-value pair,
-// the specified function is called. If the function returns true, the pair is added to the hashtable.
+// AddManyOK inserts multiple key-value pairs into the hashtable and returns a slice of booleans indicating
+// whether each insertion was successful. If a key already exists, it is not updated, and the corresponding
+// boolean value is set to false in the returned slice.
+//
+// Example:
+//
+//	ht := make(hashtable.Hashtable[string, int])
+//	results := ht.AddManyOK(
+//	    map[string]int{"apple": 5, "banana": 3},
+//	    map[string]int{"banana": 10, "cherry": 8},
+//	)
+//	// results contains [true, false, true] indicating successful insertions for "apple" and "cherry"
+//	// and unsuccessful insertion for "banana" due to existing key.
+func (hashtable *Hashtable[K, V]) AddManyOK(values ...map[K]V) *slice.Slice[bool] {
+	successfulInsertions := make(slice.Slice[bool], 0)
+	for _, item := range values {
+		for key, value := range item {
+			successfulInsertions.Append(hashtable.AddOK(key, value))
+		}
+	}
+	return &successfulInsertions
+}
+
+// AddOK inserts a new key-value pair into the hashtable if the key does not already exist.
+// It returns a boolean value indicating whether the key was added successfully (true) or if the key already existed (false).
 //
 //	newHashtable := make(hashtable.Hashtable[string, int])
 //	newHashtable.AddManyFunc([]map[K]V{{"apple": 5, "orange": -3, "banana": 10}}, func(i int, key string, value int) bool {
@@ -93,39 +115,9 @@
 	return &successfulInsertions
 }
 
-<<<<<<< HEAD
 // AddOK inserts a new key-value pair into the hashtable only if the key does not already exist in the hashtable.
 // If the key already exists, the insertion fails, and false is returned. If the key is new, a new key-value pair is added to the hashtable,
 // and true is returned to indicate a successful insertion.
-=======
-// AddManyOK inserts multiple key-value pairs into the hashtable and returns a slice of booleans indicating
-// whether each insertion was successful. If a key already exists, it is not updated, and the corresponding
-// boolean value is set to false in the returned slice.
-//
-// Example:
-//
-//	ht := make(hashtable.Hashtable[string, int])
-//	results := ht.AddManyOK(
-//	    map[string]int{"apple": 5, "banana": 3},
-//	    map[string]int{"banana": 10, "cherry": 8},
-//	)
-//	// results contains [true, false, true] indicating successful insertions for "apple" and "cherry"
-//	// and unsuccessful insertion for "banana" due to existing key.
-func (hashtable *Hashtable[K, V]) AddManyOK(values ...map[K]V) *slice.Slice[bool] {
-	successfulInsertions := make(slice.Slice[bool], 0)
-	for _, item := range values {
-		for key, value := range item {
-			successfulInsertions.Append(hashtable.AddOK(key, value))
-		}
-	}
-	return &successfulInsertions
-}
-
-// AddOK inserts a new key-value pair into the hashtable if the key does not already exist.
-// It returns a boolean value indicating whether the key was added successfully (true) or if the key already existed (false).
-//
-// Example:
->>>>>>> abe1d066
 //
 //	newHashtable := make(hashtable.Hashtable[string, int])
 //
@@ -189,10 +181,46 @@
 	return hashtable
 }
 
-<<<<<<< HEAD
 // DeleteFunc removes key-value pairs from the hashtable based on the provided function. The function is applied to each key-value pair,
 // and if it returns true, the corresponding key-value pair is deleted from the hashtable.
-=======
+//
+//	newHashtable := make(hashtable.Hashtable[string, int])
+//	newHashtable.Add("apple", 5)
+//	newHashtable.Add("banana", 3)
+//
+//	// Delete key-value pairs where the value is less than 4.
+//	newHashtable.DeleteFunc(func(key string, value int) bool {
+//		return value < 4
+//	})
+//	fmt.Println(newHashtable) // &map[apple:5]
+func (hashtable *Hashtable[K, V]) DeleteManyFunc(fn func(key K, value V) bool) *Hashtable[K, V] {
+	for key, value := range *hashtable {
+		if fn(key, value) {
+			hashtable.Delete(key)
+		}
+	}
+	return hashtable
+}
+
+// DeleteManyOK removes multiple key-value pairs from the hashtable based on the provided keys. If a key exists in the hashtable,
+// it is deleted, and true is appended to the result slice to indicate a successful deletion. If the key is not found, false is appended.
+//
+//	newHashtable := make(hashtable.Hashtable[string, int])
+//	newHashtable.Add("apple", 5)
+//	newHashtable.Add("banana", 3)
+//
+//	// Attempt to delete key-value pairs with the keys "apple" and "orange".
+//	results := newHashtable.DeleteManyOK("apple", "orange")
+//	// Results after deletion: []bool{true, false}
+//	// The first deletion succeeded ("apple": 5 was deleted), and the second deletion failed as "orange" was not found.
+func (hashtable *Hashtable[K, V]) DeleteManyOK(keys ...K) *slice.Slice[bool] {
+	deletetions := make(slice.Slice[bool], 0)
+	for _, key := range keys {
+		deletetions.Append(hashtable.DeleteOK(key))
+	}
+	return &deletetions
+}
+
 // DeleteManyOK deletes multiple keys from the hashtable and returns a slice of booleans indicating whether each deletion was successful.
 // For each specified key, it checks if the key exists in the hashtable before attempting deletion. If the key does not exist,
 // the deletion is considered unsuccessful for that key, and false is appended to the returned slice. If the key exists and is successfully
@@ -215,47 +243,6 @@
 }
 
 // DeleteManyValues deletes key-value pairs from the hashtable where the value matches any of the specified values.
->>>>>>> abe1d066
-//
-//	newHashtable := make(hashtable.Hashtable[string, int])
-//	newHashtable.Add("apple", 5)
-//	newHashtable.Add("banana", 3)
-//
-//	// Delete key-value pairs where the value is less than 4.
-//	newHashtable.DeleteFunc(func(key string, value int) bool {
-//		return value < 4
-//	})
-//	fmt.Println(newHashtable) // &map[apple:5]
-func (hashtable *Hashtable[K, V]) DeleteManyFunc(fn func(key K, value V) bool) *Hashtable[K, V] {
-	for key, value := range *hashtable {
-		if fn(key, value) {
-			hashtable.Delete(key)
-		}
-	}
-	return hashtable
-}
-
-// DeleteManyOK removes multiple key-value pairs from the hashtable based on the provided keys. If a key exists in the hashtable,
-// it is deleted, and true is appended to the result slice to indicate a successful deletion. If the key is not found, false is appended.
-//
-//	newHashtable := make(hashtable.Hashtable[string, int])
-//	newHashtable.Add("apple", 5)
-//	newHashtable.Add("banana", 3)
-//
-//	// Attempt to delete key-value pairs with the keys "apple" and "orange".
-//	results := newHashtable.DeleteManyOK("apple", "orange")
-//	// Results after deletion: []bool{true, false}
-//	// The first deletion succeeded ("apple": 5 was deleted), and the second deletion failed as "orange" was not found.
-func (hashtable *Hashtable[K, V]) DeleteManyOK(keys ...K) *slice.Slice[bool] {
-	deletetions := make(slice.Slice[bool], 0)
-	for _, key := range keys {
-		deletetions.Append(hashtable.DeleteOK(key))
-	}
-	return &deletetions
-}
-
-// DeleteManyValues removes key-value pairs from the hashtable based on the provided values. If a value exists in the hashtable,
-// the corresponding key-value pair is deleted.
 //
 //	newHashtable := make(hashtable.Hashtable[string, int])
 //	newHashtable.Add("apple", 5)
@@ -275,25 +262,6 @@
 	return hashtable
 }
 
-<<<<<<< HEAD
-// DeleteOK removes a key-value pair from the hashtable based on the provided key. If the key exists in the hashtable,
-// it is deleted, and true is returned to indicate a successful deletion. If the key is not found, the hashtable remains unchanged,
-// and false is returned to indicate that the deletion failed.
-//
-//	newHashtable := make(hashtable.Hashtable[string, int])
-//	newHashtable.Add("apple", 5)
-//	newHashtable.Add("banana", 3)
-//
-//	// Attempt to delete the key-value pair with the key "apple".
-//	success := newHashtable.DeleteOK("apple")
-//	// After deletion, the key "apple" is not found in the hashtable.
-//	// Deletion success: true
-//
-//	// Attempt to delete a non-existing key.
-//	success = newHashtable.DeleteOK("orange")
-//	// The key "orange" does not exist in the hashtable.
-//	// Deletion failed: false
-=======
 // DeleteOK deletes the specified key from the hashtable and returns a boolean indicating whether the deletion was successful.
 // If the key does not exist in the hashtable, it is considered a successful deletion, and true is returned.
 //
@@ -304,7 +272,6 @@
 //	ht.Add("banana", 3)
 //	deleted := ht.DeleteOK("apple") // true, "apple" key is successfully deleted
 //	notDeleted := ht.DeleteOK("grape") // true, "grape" key does not exist, deletion is considered successful
->>>>>>> abe1d066
 func (hashtable *Hashtable[K, V]) DeleteOK(key K) bool {
 	return !hashtable.Delete(key).Has(key)
 }
@@ -601,27 +568,12 @@
 	return len(*hashtable)
 }
 
-<<<<<<< HEAD
-// Map applies the provided function to each key-value pair in the hashtable and returns a new hashtable containing the mapped key-value pairs.
-// The original hashtable remains unchanged.
-//
-//	newHashtable := make(hashtable.Hashtable[string, int])
-//	newHashtable.Add("apple", 5)
-//	newHashtable.Add("banana", 3)
-//
-//	// Function to double the values of each key-value pair.
-//	doubleValues := func(key string, value int) int {
-//		return value * 2
-//	}
-//
-//	// Create a new hashtable with doubled values.
-//	newHashtable := newHashtable.Map(doubleValues)
-//	// New hashtable: {"apple": 10, "banana": 6}
-=======
 // Map iterates over the key-value pairs in the hashtable and applies the provided function to each pair.
 // The function can modify the value. The modified key-value pairs are updated in the same hashtable.
 //
-// Example:
+//	newHashtable := make(hashtable.Hashtable[string, int])
+//	newHashtable.Add("apple", 5)
+//	newHashtable.Add("banana", 3)
 //
 //	ht := make(hashtable.Hashtable[string, int])
 //	ht.Add("apple", 5)
@@ -633,29 +585,12 @@
 //	    return value // Leave other values unchanged
 //	})
 //	// ht: {"apple": 5, "banana": 6}
->>>>>>> abe1d066
 func (hashtable *Hashtable[K, V]) Map(fn func(key K, value V) V) *Hashtable[K, V] {
 	return hashtable.MapBreak(func(key K, value V) (V, bool) {
 		return fn(key, value), true
 	})
 }
 
-<<<<<<< HEAD
-// MapBreak applies the provided function to each key-value pair in the hashtable. It creates a new hashtable containing the mapped key-value pairs
-// until the function returns false for any pair, at which point the mapping breaks early. The original hashtable remains unchanged.
-//
-//	newHashtable := make(hashtable.Hashtable[string, int])
-//	newHashtable.Add("apple", 5)
-//	newHashtable.Add("banana", 3)
-//	newHashtable.Add("cherry", 8)
-//
-//	// Create a new hashtable with doubled values until a value is greater than or equal to 10.
-//	newHashtable := newHashtable.MapBreak(func(key string, value int) (int, bool) {
-//		newValue := value * 2
-//		return newValue, newValue < 10
-//	})
-//	// New hashtable: {"apple": 10, "banana": 6}
-=======
 // MapBreak iterates over the key-value pairs in the hashtable and applies the provided function to each pair.
 // The function can modify the value and return a boolean indicating whether to continue the iteration.
 // If the function returns false, the iteration breaks, and a new hashtable with modified key-value pairs is returned.
@@ -672,7 +607,6 @@
 //	    return value, true // Continue iterating for other keys
 //	})
 //	// newHT: {"apple": 5}
->>>>>>> abe1d066
 func (hashtable *Hashtable[K, V]) MapBreak(fn func(key K, value V) (V, bool)) *Hashtable[K, V] {
 	newHashtable := make(Hashtable[K, V])
 	for key, value := range *hashtable {
@@ -681,107 +615,8 @@
 			break
 		}
 		newHashtable.Add(key, value)
-<<<<<<< HEAD
 	}
 	return &newHashtable
-}
-
-// Not checks if the given key is not present in the hashtable.
-// It returns true if the key is not found, and false if the key exists in the hashtable.
-//
-//	ht := make(Hashtable[string, int])
-//	result := ht.Not("apple")  // Returns true if "apple" is not in the hashtable, false otherwise
-func (hashtable *Hashtable[K, V]) Not(key K) bool {
-	return !hashtable.Has(key)
-}
-
-// NotMany checks if multiple keys are not present in the hashtable.
-// It takes a variadic number of keys as input and returns a slice of booleans indicating whether each key is not found in the hashtable.
-// For each key, if it is not present in the hashtable, the corresponding boolean in the returned slice is true. Otherwise, it is false.
-//
-//	ht := make(Hashtable[string, int])
-//	results := ht.NotMany("apple", "orange", "banana")
-//	// Returns a slice containing [true, true, false] indicating "apple" and "orange" are not in the hashtable, but "banana" is present
-func (hashtable *Hashtable[K, V]) NotMany(keys ...K) *slice.Slice[bool] {
-	values := make(slice.Slice[bool], len(keys))
-	for i, key := range keys {
-		if hashtable.Not(key) {
-			values.Replace(i, true)
-		}
-	}
-	return &values
-}
-
-// Pop removes a key-value pair from the hashtable based on the provided key.
-// It returns the removed value and a boolean indicating whether the key was found and removed successfully.
-// If the key is present in the hashtable, the corresponding value is returned, and the key-value pair is deleted.
-// If the key is not found, it returns the zero value for the value type and false.
-//
-//	ht := make(Hashtable[string, int])
-//	ht.Add("apple", 5)
-//	removedValue, ok := ht.Pop("apple")  // Removes the key "apple" and returns its associated value 5, ok is true
-//	removedValue, ok = ht.Pop("banana")   // Key "banana" not found, removedValue is 0 and ok is false
-func (hashtable *Hashtable[K, V]) Pop(key K) (V, bool) {
-	value, ok := hashtable.Get(key)
-	if ok {
-		ok = hashtable.DeleteOK(key)
-	}
-	return value, ok
-}
-
-// PopMany removes multiple key-value pairs from the hashtable based on the provided keys.
-// It takes a variadic number of keys as input and removes the corresponding key-value pairs from the hashtable.
-// It returns a slice containing the removed values and does not guarantee any specific order of values in the result.
-// If a key is not found in the hashtable, the corresponding value in the result slice will be the zero value for the value type.
-//
-//	ht := make(Hashtable[string, int])
-//	ht.Add("apple", 5)
-//	ht.Add("banana", 3)
-//	removedValues := ht.PopMany("apple", "orange")  // Removes "apple", returns a slice containing [5, 0]
-func (hashtable *Hashtable[K, V]) PopMany(keys ...K) *slice.Slice[V] {
-	values := make(slice.Slice[V], 0)
-	for _, key := range keys {
-		value, ok := hashtable.Pop(key)
-		if ok {
-			values.Append(value)
-		}
-	}
-	return &values
-}
-
-func (hashtable *Hashtable[K, V]) PopManyFunc(fn func(key K, value V) bool) *slice.Slice[V] {
-	values := make(slice.Slice[V], 0)
-	hashtable.Each(func(key K, value V) {
-		if fn(key, value) {
-			value, _ := hashtable.Pop(key)
-			values.Append(value)
-		}
-	})
-	return &values
-}
-
-// ReplaceMany iterates over the key-value pairs in the hashtable and applies the provided function to each pair.
-// The function can modify the value and return a boolean indicating whether the update should be performed.
-// If the function returns true, the key-value pair is updated in the same hashtable with the modified value.
-// If the function returns false, the key-value pair is not modified.
-//
-//	newHashtable := make(hashtable.Hashtable[string, int])
-//	newHashtable.Add("apple", 5)
-//	newHashtable.Add("banana", 3)
-//	newHashtable.Replace(func(key string, value int) (int, bool) {
-//	    if key == "banana" {
-//	        return value * 2, true // Modify the value for the "banana" key
-//	    }
-//	    return value, false // Leave other values unchanged
-//	})
-//	// newHashtable: {"apple": 5, "banana": 6}
-func (hashtable *Hashtable[K, V]) ReplaceMany(fn func(key K, value V) (V, bool)) *Hashtable[K, V] {
-	for key, value := range *hashtable {
-		if updatedValue, ok := fn(key, value); ok {
-			hashtable.Add(key, updatedValue)
-		}
-	}
-	return hashtable
 }
 
 // Values returns a slice containing all the values present in the hashtable.
@@ -820,8 +655,4 @@
 		}
 	})
 	return &values
-=======
-	}
-	return &newHashtable
->>>>>>> abe1d066
 }