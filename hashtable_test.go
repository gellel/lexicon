package hashtable_test

import (
	"reflect"
	"sort"
	"strings"
	"testing"

	"github.com/lindsaygelle/hashtable"
	"github.com/lindsaygelle/slice"
)

// TestHashtable tests Hashtable.
func TestHashtable(t *testing.T) {
	table := hashtable.Hashtable[string, string]{
		"hello": "world"}
	t.Log(table)
}

// TestAdd tests Hashtable.Add.
func TestAdd(t *testing.T) {
	// Test case 1: Add key-value pairs to an empty hashtable.
	ht := &hashtable.Hashtable[string, int]{} // Create an empty hashtable.
	ht.Add("apple", 5)
	ht.Add("banana", 3)

	// Verify the values using Get method.
	value, ok := ht.Get("apple")
	if !ok || value != 5 {
		t.Errorf("Expected key 'apple' to have value 5, but got %v", value)
	}
	value, ok = ht.Get("banana")
	if !ok || value != 3 {
		t.Errorf("Expected key 'banana' to have value 3, but got %v", value)
	}

	// Test case 2: Replace existing key-value pair.
	ht.Add("banana", 10) // Updates the value for the key "banana" to 10.
	value, ok = ht.Get("banana")
	if !ok || value != 10 {
		t.Errorf("Expected key 'banana' to have updated value 10, but got %v", value)
	}

	// Test case 3: Add a new key-value pair.
	ht.Add("cherry", 8)
	value, ok = ht.Get("cherry")
	if !ok || value != 8 {
		t.Errorf("Expected key 'cherry' to have value 8, but got %v", value)
	}

	// Verify that other keys are not affected.
	value, ok = ht.Get("grape")
	if ok {
		t.Errorf("Expected key 'grape' to be absent, but it was found with value %v", value)
	}
}

// TestAddLength tests Hashtable.AddLength.
func TestAddLength(t *testing.T) {
	// Test case 1: Add key-value pairs to an empty hashtable.
	ht := &hashtable.Hashtable[string, int]{} // Create an empty hashtable.
	length := ht.AddLength("apple", 5)
	if length != 1 {
		t.Errorf("Expected length of hashtable after adding 'apple' with value 5 to be 1, but got %v", length)
	}

	// Test case 2: Replace an existing key-value pair.
	length = ht.AddLength("apple", 10)
	if length != 1 {
		t.Errorf("Expected length of hashtable after updating 'apple' with value 10 to be 1, but got %v", length)
	}

	// Test case 3: Add a new key-value pair.
	length = ht.AddLength("banana", 3)
	if length != 2 {
		t.Errorf("Expected length of hashtable after adding 'banana' with value 3 to be 2, but got %v", length)
	}

	// Test case 4: Add another new key-value pair.
	length = ht.AddLength("cherry", 8)
	if length != 3 {
		t.Errorf("Expected length of hashtable after adding 'cherry' with value 8 to be 3, but got %v", length)
	}

	// Verify that other keys are not affected.
	value, ok := ht.Get("grape")
	if ok {
		t.Errorf("Expected key 'grape' to be absent, but it was found with value %v", value)
	}
}

// TestAddMany tests Hashtable.AddMany.

func TestAddMany(t *testing.T) {
	// Test case 1: Add key-value pairs to an empty hashtable.
	ht := &hashtable.Hashtable[string, int]{} // Create an empty hashtable.
	ht.AddMany(map[string]int{"orange": 7, "grape": 4}, map[string]int{"kiwi": 6, "pear": 9})

	// Verify the added key-value pairs.
	expected := map[string]int{"orange": 7, "grape": 4, "kiwi": 6, "pear": 9}
	for key, expectedValue := range expected {
		value, ok := ht.Get(key)
		if !ok {
			t.Errorf("Expected key '%s' to be present, but it was not found", key)
		}
		if value != expectedValue {
			t.Errorf("Expected value for key '%s' to be %d, but got %d", key, expectedValue, value)
		}
	}

	// Test case 2: Replace existing key-value pairs and add new ones.
	ht.AddMany(map[string]int{"orange": 10, "grape": 3}, map[string]int{"apple": 5, "banana": 8})

	// Verify the updated and added key-value pairs.
	expected = map[string]int{"orange": 10, "grape": 3, "kiwi": 6, "pear": 9, "apple": 5, "banana": 8}
	for key, expectedValue := range expected {
		value, ok := ht.Get(key)
		if !ok {
			t.Errorf("Expected key '%s' to be present, but it was not found", key)
		}
		if value != expectedValue {
			t.Errorf("Expected value for key '%s' to be %d, but got %d", key, expectedValue, value)
		}
	}

	// Test case 3: Add new key-value pairs.
	ht.AddMany(map[string]int{"watermelon": 12, "cherry": 7})

	// Verify the added key-value pairs.
	expected = map[string]int{"orange": 10, "grape": 3, "kiwi": 6, "pear": 9, "apple": 5, "banana": 8, "watermelon": 12, "cherry": 7}
	for key, expectedValue := range expected {
		value, ok := ht.Get(key)
		if !ok {
			t.Errorf("Expected key '%s' to be present, but it was not found", key)
		}
		if value != expectedValue {
			t.Errorf("Expected value for key '%s' to be %d, but got %d", key, expectedValue, value)
		}
	}

	// Verify that other keys are not affected.
	_, ok := ht.Get("pineapple")
	if ok {
		t.Errorf("Expected key 'pineapple' to be absent, but it was found")
	}
}

// TestAddManyFunc tests Hashtable.AddManyFunc.
func TestAddManyFunc(t *testing.T) {
	// Test case 1: Add key-value pairs with values greater than 0 to the hashtable.
	ht := &hashtable.Hashtable[string, int]{} // Create an empty hashtable.
	values := []map[string]int{{"apple": 5, "orange": -3, "banana": 10}}
	condition := func(i int, key string, value int) bool {
		return value > 0
	}
	ht.AddManyFunc(values, condition)

	// Verify that only the key-value pairs with values greater than 0 are added to the hashtable.
	expected := &hashtable.Hashtable[string, int]{"apple": 5, "banana": 10}
	if !reflect.DeepEqual(ht, expected) {
		t.Errorf("Expected %v, but got %v", expected, ht)
	}

	// Test case 2: Add all key-value pairs to the hashtable.
	ht = &hashtable.Hashtable[string, int]{} // Create an empty hashtable.
	values = []map[string]int{{"apple": 5, "orange": -3, "banana": 10}}
	condition = func(i int, key string, value int) bool {
		return true // Add all key-value pairs
	}
	ht.AddManyFunc(values, condition)

	// Verify that all key-value pairs are added to the hashtable.
	expected = &hashtable.Hashtable[string, int]{"apple": 5, "orange": -3, "banana": 10}
	if !reflect.DeepEqual(ht, expected) {
		t.Errorf("Expected %v, but got %v", expected, ht)
	}
}

// TestAddManyOK tests Hashtable.AddManyOK.
func TestAddManyOK(t *testing.T) {
	// Test case 1: Add key-value pairs to an empty hashtable.
	ht := &hashtable.Hashtable[string, int]{} // Create an empty hashtable.
	results := ht.AddManyOK(
		map[string]int{"apple": 5, "banana": 3},
		map[string]int{"banana": 10, "cherry": 8},
	)

	// Verify the success status of insertions.
	expectedResults := &slice.Slice[bool]{true, true, false, true}
	if !reflect.DeepEqual(results, expectedResults) {
		t.Errorf("Expected insertion results %v, but got %v", expectedResults, *results)
	}

	// Verify the added and updated key-value pairs.
	expected := map[string]int{"apple": 5, "cherry": 8}
	for key, expectedValue := range expected {
		value, ok := ht.Get(key)
		if !ok {
			t.Errorf("Expected key '%s' to be present, but it was not found", key)
		}
		if value != expectedValue {
			t.Errorf("Expected value for key '%s' to be %d, but got %d", key, expectedValue, value)
		}
	}

	// Test case 2: Add new key-value pairs.
	results = ht.AddManyOK(
		map[string]int{"watermelon": 12, "pineapple": 7},
	)

	// Verify the success status of insertions.
	expectedResults = &slice.Slice[bool]{true, true}
	if !reflect.DeepEqual(results, expectedResults) {
		t.Errorf("Expected insertion results %v, but got %v", expectedResults, *results)
	}

	// Verify the added key-value pairs.
	expected = map[string]int{"apple": 5, "cherry": 8, "watermelon": 12, "pineapple": 7}
	for key, expectedValue := range expected {
		value, ok := ht.Get(key)
		if !ok {
			t.Errorf("Expected key '%s' to be present, but it was not found", key)
		}
		if value != expectedValue {
			t.Errorf("Expected value for key '%s' to be %d, but got %d", key, expectedValue, value)
		}
	}
}

// TestAddManyOK tests Hashtable.AddManyOK.
func TestAddManyOK(t *testing.T) {
	// Create a new hashtable.
	ht := make(hashtable.Hashtable[string, int])

	// Attempt to add multiple key-value pairs and get the results indicating success.
	results := ht.AddManyOK(
		map[string]int{"apple": 5, "banana": 3, "cherry": 8},
	)

	// Expected results: [true, true, true] indicating successful insertions for "apple", "banana" and "cherry".
	expectedResults := []bool{true, true, true}

	// Verify that the obtained results match the expected results.
	for i, result := range *results {
		if result != expectedResults[i] {
			t.Fatalf("Expected result: %v, but got: %v", expectedResults[i], result)
		}
	}

	// Attempt to add multiple key-value pairs and get the results indicating success.
	results = ht.AddManyOK(
		map[string]int{"apple": 5, "banana": 3, "cherry": 8},
	)

	// Expected results: [false, false, false] indicating unsuccessful insertions for "apple", "banana" and "cherry" due to existing key.
	expectedResults = []bool{false, false, false}

	// Verify that the obtained results match the expected results.
	for i, result := range *results {
		if result != expectedResults[i] {
			t.Fatalf("Expected result: %v, but got: %v", expectedResults[i], result)
		}
	}
}

// TestAddOK tests Hashtable.AddOK.
func TestAddOK(t *testing.T) {
	ht := make(hashtable.Hashtable[string, int])

	// Test adding a new key-value pair.
	added := ht.AddOK("apple", 5)
	if !added {
		t.Error("Expected 'apple' to be added, but it was not.")
	}

	// Check if the key-value pair is added correctly.
	value, exists := ht["apple"]
	if !exists || value != 5 {
		t.Fatalf("Expected key 'apple' with value '5', but got value '%d'", value)
	}

	// Test adding an existing key.
	reAdded := ht.AddOK("apple", 10)
	if reAdded {
		t.Error("Expected 'apple' to not be re-added, but it was.")
	}

	// Check if the value for 'apple' remains unchanged.
	value, exists = ht["apple"]
	if !exists || value != 5 {
		t.Fatalf("Expected key 'apple' to have value '5' after re-adding attempt, but got value '%d'", value)
	}

	// Test adding another new key-value pair.
	addedNew := ht.AddOK("banana", 3)
	if !addedNew {
		t.Error("Expected 'banana' to be added, but it was not.")
	}

	// Check if the key-value pair for 'banana' is added correctly.
	value, exists = ht["banana"]
	if !exists || value != 3 {
		t.Fatalf("Expected key 'banana' with value '3', but got value '%d'", value)
	}
}

// TestDelete tests Hashtable.Delete.
func TestDelete(t *testing.T) {
	ht := make(hashtable.Hashtable[string, int])
	ht["apple"] = 5
	ht["banana"] = 3

	// Test case 1: Delete an existing key.
	ht.Delete("apple")
	if _, ok := ht["apple"]; ok {
		t.Fatalf("Expected key 'apple' to be deleted, but it still exists in the hashtable")
	}

	// Test case 2: Delete a non-existing key.
	ht.Delete("nonexistent")
	if _, ok := ht["nonexistent"]; ok {
		t.Fatalf("Expected key 'nonexistent' to not exist, but it was found in the hashtable")
	}

	// Test case 3: Delete a key after adding it again.
	ht["apple"] = 10
	ht.Delete("apple")
	if _, ok := ht["apple"]; ok {
		t.Fatalf("Expected key 'apple' to be deleted, but it still exists in the hashtable")
	}
}

// TestDeleteLength tests Hashtable.DeleteLength.
func TestDeleteLength(t *testing.T) {
	// Create a new hashtable.
	ht := make(hashtable.Hashtable[string, int])

	// Add key-value pairs to the hashtable and get the initial length.
	ht["apple"] = 5
	ht["banana"] = 3
	initialLength := len(ht)

	// Delete an existing key from the hashtable and get the updated length.
	lengthAfterDelete := ht.DeleteLength("apple")

	// Expected length after deleting "apple": initial length - 1.
	expectedLength := initialLength - 1

	// Verify that the obtained length matches the expected length.
	if lengthAfterDelete != expectedLength {
		t.Fatalf("Expected length: %d, but got: %d", expectedLength, lengthAfterDelete)
	}

	// Attempt to delete a non-existing key from the hashtable.
	lengthAfterNonExistingDelete := ht.DeleteLength("grape")

	// Length should remain the same after attempting to delete a non-existing key.
	// Expected length: initial length.
	expectedLengthNonExisting := len(ht)

	// Verify that the obtained length matches the expected length.
	if lengthAfterNonExistingDelete != expectedLengthNonExisting {
		t.Fatalf("Expected length: %d, but got: %d", expectedLengthNonExisting, lengthAfterNonExistingDelete)
	}
}

// TestDeleteMany tests Hashtable.DeleteMany.
func TestDeleteMany(t *testing.T) {
	// Test case 1: Delete keys from an empty hashtable.
	ht := &hashtable.Hashtable[string, int]{} // Create an empty hashtable.
	ht.DeleteMany("apple", "banana")          // Attempt to delete keys "apple" and "banana".

	// The hashtable should remain empty.
	if !ht.IsEmpty() {
		t.Errorf("Expected hashtable to be empty, but got non-empty hashtable: %v", ht)
	}

	// Test case 2: Delete keys from a non-empty hashtable.
	ht = &hashtable.Hashtable[string, int]{} // Create a new hashtable.
	ht.Add("apple", 5)
	ht.Add("banana", 10)
	ht.Add("orange", 3)

	// Delete keys "apple" and "banana".
	ht.DeleteMany("apple", "banana")

	// Verify that "apple" and "banana" are deleted, and "orange" remains in the hashtable.
	expected := &slice.Slice[string]{"orange"}
	result := ht.Keys()

	if !result.Equal(expected) {
		t.Errorf("Expected keys %v after deleting 'apple' and 'banana', but got keys %v", expected, result)
	}
}

// TestDeleteManyOK tests Hashtable.DeleteManyOK.
func TestDeleteManyOK(t *testing.T) {
	// Create a new hashtable.
	ht := make(hashtable.Hashtable[string, int])

	// Add key-value pairs to the hashtable.
	ht.Add("apple", 5)
	ht.Add("banana", 3)

	// Specify keys to delete.
	keysToDelete := []string{"apple", "grape"}

	// Attempt to delete keys and check if deletion is successful.
	results := ht.DeleteManyOK(keysToDelete...)

	expectedResults := []bool{true, true} // Expected results for "apple" (exists) and "grape" (does not exist).

	// Check if results match the expected results.
	for i, result := range *results {
		if result != expectedResults[i] {
			t.Fatalf("Expected deletion of key %s to be %v but got %v", keysToDelete[i], expectedResults[i], result)
		}
	}
}

// TestDeleteManyValues tests Hashtable.DeleteManyValues.
func TestDeleteManyValues(t *testing.T) {
	// Create a new hashtable.
	ht := make(hashtable.Hashtable[string, int])
	ht.Add("apple", 5)
	ht.Add("banana", 3)
	ht.Add("cherry", 8)

	// Delete key-value pairs where the value is 3 or 8.
	ht.DeleteManyValues(3, 8)

	// Verify that the hashtable only contains the expected key-value pair.
	expected := hashtable.Hashtable[string, int]{"apple": 5}
	if !reflect.DeepEqual(ht, expected) {
		t.Fatalf("Expected hashtable: %v, but got: %v", expected, ht)
	}
}

<<<<<<< HEAD
=======
// TestDeleteManyOK tests Hashtable.DeleteManyOK.
func TestDeleteManyOK(t *testing.T) {
	// Create a new hashtable.
	ht := make(hashtable.Hashtable[string, int])

	// Add key-value pairs to the hashtable.
	ht.Add("apple", 5)
	ht.Add("banana", 3)

	// Specify keys to delete.
	keysToDelete := []string{"apple", "grape"}

	// Attempt to delete keys and check if deletion is successful.
	results := ht.DeleteManyOK(keysToDelete...)

	expectedResults := []bool{true, true} // Expected results for "apple" (exists) and "grape" (does not exist)

	// Check if results match the expected results.
	for i, result := range *results {
		if result != expectedResults[i] {
			t.Fatalf("Expected deletion of key %s to be %v but got %v", keysToDelete[i], expectedResults[i], result)
		}
	}
}

>>>>>>> abe1d066
// TestDeleteOK tests Hashtable.DeleteOK.
func TestDeleteOK(t *testing.T) {
	// Create a new hashtable.
	ht := make(hashtable.Hashtable[string, int])

	// Add key-value pairs to the hashtable.
	ht.Add("apple", 5)
	ht.Add("banana", 3)

	// Delete keys and check if deletion is successful.
	deleted := ht.DeleteOK("apple")
	if !deleted {
		t.Fatalf("Expected deletion of 'apple' to be successful")
	}

	// Attempt to delete a key that does not exist.
	notDeleted := ht.DeleteOK("grape")
	if !notDeleted {
		t.Fatalf("Expected deletion of 'grape' to be successful because the key does not exist")
	}

	// Attempt to delete a key that has already been deleted.
	alreadyDeleted := ht.DeleteOK("apple")
	if !alreadyDeleted {
		t.Fatalf("Expected deletion of 'apple' to be successful even though it was already deleted")
	}
}

// TestEach tests Hashtable.Each.
func TestEach(t *testing.T) {
	ht := make(hashtable.Hashtable[string, int])

	// Add key-value pairs to the hashtable.
	ht["apple"] = 5
	ht["banana"] = 3
	ht["cherry"] = 8

	// Define a map to store the expected output.
	expectedOutput := map[string]int{
		"apple":  5,
		"banana": 3,
		"cherry": 8,
	}

	// Define a function to compare the actual output with the expected output.
	printKeyValue := func(key string, value int) {
		if expected, ok := expectedOutput[key]; ok {
			if value != expected {
				t.Fatalf("Expected %s: %d, but got %d", key, expected, value)
			}
			delete(expectedOutput, key)
		} else {
			t.Fatalf("Unexpected key: %s", key)
		}
	}

	// Call the Each function with the printKeyValue function.
	ht.Each(printKeyValue)

	// Check if all expected keys have been processed.
	if len(expectedOutput) > 0 {
		t.Fatalf("Not all keys were processed: %v", expectedOutput)
	}
}

// TestEachBreak tests Hashtable.EachBreak.
func TestEachBreak(t *testing.T) {
	var stopPrinting string
	ht := make(hashtable.Hashtable[string, int])

	// Add key-value pairs to the hashtable.
	ht.Add("apple", 5)
	ht.Add("banana", 3)
	ht.Add("cherry", 8)

	// Define a function to stop iteration when key is "banana".
	ht.EachBreak(func(key string, value int) bool {
		t.Logf("%s %d", key, value)
		stopPrinting = key
		return key != "banana"
	})

	// Ensure that iteration stopped at "banana".
	if stopPrinting != "banana" {
		t.Fatalf("Iteration did not stop at 'banana'.")
	}
}

// TestEachKey tests Hashtable.EachKey.
func TestEachKey(t *testing.T) {
	ht := make(hashtable.Hashtable[string, int])

	// Add key-value pairs to the hashtable.
	ht["apple"] = 5
	ht["banana"] = 3
	ht["cherry"] = 8

	// Define a function to print each key.
	var printedKeys []string
	printKey := func(key string) {
		printedKeys = append(printedKeys, key)
	}

	// Iterate over the keys and print each key.
	ht.EachKey(printKey)

	// Sort the printed values for consistent comparison.
	sort.Strings(printedKeys)

	// Expected output: "apple", "banana", "cherry".
	expectedKeys := []string{"apple", "banana", "cherry"}
	for i, key := range printedKeys {
		if key != expectedKeys[i] {
			t.Fatalf("Expected key %s at index %d, but got %s", expectedKeys[i], i, key)
		}
	}
}

// TestEachKeyBreak tests Hashtable.EachKeyBreak.
func TestEachKeyBreak(t *testing.T) {
	ht := make(hashtable.Hashtable[string, int])

	// Add key-value pairs to the hashtable.
	ht["apple"] = 5
	ht["banana"] = 3
	ht["cherry"] = 8

	var keyToBreak string
	ht.EachBreak(func(key string, value int) bool {
		keyToBreak = key
		return key != "banana"
	})

	if keyToBreak != "banana" {
		t.Fatalf("Expect keyToBreak to equal 'banana', but got %s", keyToBreak)
	}
}

// TestEachValue tests Hashtable.EachValue.
func TestEachValue(t *testing.T) {
	// Create a new hashtable.
	ht := make(hashtable.Hashtable[string, int])

	// Add key-value pairs to the hashtable.
	ht["apple"] = 5
	ht["banana"] = 3
	ht["cherry"] = 8

	// Define a function to print each value.
	var printedValues []int
	printValue := func(value int) {
		printedValues = append(printedValues, value)
	}

	// Iterate over the hashtable values and print them.
	ht.EachValue(printValue)

	// Sort the printed values for consistent comparison.
	sort.Ints(printedValues)

	// Expected output: 3, 5, 8.
	expectedValues := []int{3, 5, 8}

	if len(printedValues) != len(expectedValues) {
		t.Fatalf("Expected %d values, but got %d", len(expectedValues), len(printedValues))
		return
	}

	for i, value := range printedValues {
		if value != expectedValues[i] {
			t.Fatalf("Expected value %d at index %d, but got %d", expectedValues[i], i, value)
		}
	}
}

// TestEachValueBreak tests Hashtable.EachValueBreak.

func TestEachValueBreak(t *testing.T) {
	// Create a new hashtable.
	ht := make(hashtable.Hashtable[string, int])

	// Add key-value pairs to the hashtable.
	ht.Add("apple", 5)
	ht.Add("banana", 3)
	ht.Add("cherry", 8)

	keys := make([]string, 0, len(ht))
	for key := range ht {
		keys = append(keys, key)
	}

	// Sort the keys for consistent iteration order.
	sort.Strings(keys)

	// Define a function to process each value. It returns false to break the iteration if the value is 3.
	var processedValues []int
	processValue := func(value int) bool {
		processedValues = append(processedValues, value)
		return value != 3
	}

	// Iterate over the hashtable values and process them until the value is 3.
	for _, key := range keys {
		value, _ := ht.Get(key)
		if !processValue(value) {
			break
		}
	}

	// Expected output: 5, 3.
	expectedValues := []int{5, 3}
	for i, value := range processedValues {
		if value != expectedValues[i] {
			t.Fatalf("Expected value %d at index %d, but got %d", expectedValues[i], i, value)
		}
	}
}

// TestFilter tests Hashtable.Filter.
func TestFilter(t *testing.T) {
	// Test case 1: Filter with an empty hashtable and a function that never selects any pairs.
	ht := &hashtable.Hashtable[string, int]{} // Create an empty hashtable.
	filterFunc := func(key string, value int) bool {
		return false // Never select any values
	}
	filtered := ht.Filter(filterFunc)
	expected := &hashtable.Hashtable[string, int]{} // Expected empty hashtable.
	if !reflect.DeepEqual(filtered, expected) {
		t.Errorf("Expected %v, but got %v", expected, filtered)
	}

	// Test case 2: Filter with a non-empty hashtable and a function that never selects any pairs.
	ht = &hashtable.Hashtable[string, int]{} // Create an empty hashtable.
	ht.Add("apple", 5)
	ht.Add("orange", 10)
	filterFunc = func(key string, value int) bool {
		return false // Never select any values
	}
	filtered = ht.Filter(filterFunc)
	expected = &hashtable.Hashtable[string, int]{} // Expected empty hashtable.
	if !reflect.DeepEqual(filtered, expected) {
		t.Errorf("Expected %v, but got %v", expected, filtered)
	}

	// Test case 3: Filter with a non-empty hashtable and a function that selects certain pairs.
	ht = &hashtable.Hashtable[string, int]{} // Create an empty hashtable.
	ht.Add("apple", 5)
	ht.Add("orange", 10)
	ht.Add("banana", 3)
	filterFunc = func(key string, value int) bool {
		return value > 4 // Select pairs where value is greater than 4
	}
	filtered = ht.Filter(filterFunc)
	expected = &hashtable.Hashtable[string, int]{"apple": 5, "orange": 10} // Expected filtered hashtable.
	if !reflect.DeepEqual(filtered, expected) {
		t.Errorf("Expected %v, but got %v", expected, filtered)
	}
}

// TestGet tests Hashtable.Get.

func TestGet(t *testing.T) {
	ht := make(hashtable.Hashtable[string, int])
	ht["apple"] = 5
	ht["banana"] = 3

	// Test case 1: Get an existing key.
	value, exists := ht.Get("apple")
	if !exists {
		t.Fatalf("Expected key 'apple' to exist, but it was not found in the hashtable")
	}
	if value != 5 {
		t.Fatalf("Expected value for key 'apple' to be 5, but got %d", value)
	}

	// Test case 2: Get a non-existing key.
	value, exists = ht.Get("orange")
	if exists {
		t.Fatalf("Expected key 'orange' to not exist, but it was found in the hashtable with value %d", value)
	}
	if value != 0 {
		t.Fatalf("Expected default value for non-existing key 'orange' to be 0, but got %d", value)
	}
}

// TestGetMany tests Hashtable.GetMany.
func TestGetMany(t *testing.T) {
	// Create a new hashtable.
	ht := make(hashtable.Hashtable[string, int])
	ht["apple"] = 5
	ht["banana"] = 3
	ht["cherry"] = 8

	// Get values for specific keys.
	values := ht.GetMany("apple", "banana", "orange")

	// Sort the keys for consistent iteration order.
	sort.Ints(*values)

	// The expected values slice: {5, 3}.
	expectedValues := &slice.Slice[int]{5, 3}

	// Sort the keys for consistent iteration order.
	sort.Ints(*expectedValues)

	// Verify that the obtained values match the expected values.
	if values == expectedValues {
		t.Fatalf("Expected values: %v, but got: %v", expectedValues, values)
	}
}

// TestHas tests Hashtable.Has.

func TestHas(t *testing.T) {
	ht := make(hashtable.Hashtable[string, int])
	ht["apple"] = 5
	ht["banana"] = 3

	// Test case 1: Key exists in the hashtable.
	if !ht.Has("apple") {
		t.Fatalf("Expected key 'apple' to exist, but it was not found in the hashtable")
	}

	// Test case 2: Key does not exist in the hashtable.
	if ht.Has("orange") {
		t.Fatalf("Expected key 'orange' to not exist, but it was found in the hashtable")
	}
}

// TestHasMany test Hashtable.HasMany.
func TestHasMany(t *testing.T) {
	// Create a new hashtable.
	ht := make(hashtable.Hashtable[string, int])
	ht["apple"] = 5
	ht["banana"] = 3
	ht["cherry"] = 8

	// Keys to check existence.
	keysToCheck := []string{"apple", "orange", "banana"}

	// Check the existence of multiple keys.
	results := ht.HasMany(keysToCheck...)

	// The expected boolean slice: {true, false, true}.
	expectedResults := &slice.Slice[bool]{true, false, true}

	// Verify that the obtained results match the expected results.
	if !reflect.DeepEqual(results, expectedResults) {
		t.Fatalf("Expected results: %v, but got: %v", expectedResults, results)
	}
}

// TestKeys tests Hashtable.Keys.
func TestKeys(t *testing.T) {
	// Create a new hashtable.
	ht := make(hashtable.Hashtable[string, int])
	ht["apple"] = 5
	ht["banana"] = 3
	ht["cherry"] = 8

	// Get all keys from the hashtable.
	keys := ht.Keys()

	// Sort the keys for consistent iteration order.
	sort.Strings(*keys)

	// The expected keys slice: {"apple", "banana", "cherry"}.
	expectedKeys := &slice.Slice[string]{"apple", "banana", "cherry"}

	// Sort the keys for consistent iteration order.
	sort.Strings(*expectedKeys)

	// Verify that the obtained keys match the expected keys.
	if !reflect.DeepEqual(keys, expectedKeys) {
		t.Fatalf("Expected keys: %v, but got: %v", expectedKeys, keys)
	}
}

// TestKeysFunc tests Hashtable.Keys.
func TestKeysFunc(t *testing.T) {
	// Create a new hashtable.
	ht := make(hashtable.Hashtable[string, int])
	ht["apple"] = 5
	ht["banana"] = 3
	ht["cherry"] = 8

	// Get keys from the hashtable where the key length is greater than 5.
	keys := ht.KeysFunc(func(key string) bool {
		return strings.HasPrefix(key, "b")
	})

	// The expected keys slice: {"banana"}.
	expectedKeys := &slice.Slice[string]{"banana"}

	// Verify that the obtained keys match the expected keys.
	if !reflect.DeepEqual(keys, expectedKeys) {
		t.Fatalf("Expected keys: %v, but got: %v", expectedKeys, keys)
	}
}

// TestLength tests Hashtable.Length.
func TestLength(t *testing.T) {
	// Create a new hashtable.
	ht := make(hashtable.Hashtable[string, int])
	ht["apple"] = 5
	ht["banana"] = 3
	ht["cherry"] = 8

	// Get the length of the hashtable.
	length := ht.Length()

	// Expected length: 3.
	expectedLength := 3

	// Verify that the obtained length matches the expected length.
	if length != expectedLength {
		t.Fatalf("Expected length: %d, but got: %d", expectedLength, length)
	}
}

func TestMap(t *testing.T) {
	// Create a new hashtable.
	ht := make(hashtable.Hashtable[string, int])

	// Add key-value pairs to the hashtable.
	ht["apple"] = 5
	ht["banana"] = 3
	ht["cherry"] = 8

	// Define a function to double the values.
	doubleValue := func(key string, value int) int {
		return value * 2
	}

	// Apply the function to double the values in the hashtable.
	doubledHT := ht.Map(doubleValue)

	// Expected doubled values.
	expectedValues := map[string]int{"apple": 10, "banana": 6, "cherry": 16}
	for key, expectedValue := range expectedValues {
		value, exists := (*doubledHT)[key]
		if !exists || value != expectedValue {
			t.Fatalf("Expected value %d for key %s, but got %d", expectedValue, key, value)
		}
	}

	// Ensure the original hashtable remains unchanged.
	for key, expectedValue := range expectedValues {
		value, exists := ht[key]
		if !exists || value != expectedValue/2 {
			t.Fatalf("Expected original value %d for key %s, but got %d", expectedValue/2, key, value)
		}
	}
}

// TestMapBreak tests Hashtable.MapBreak.
func TestMapBreak(t *testing.T) {
	// Create a new hashtable.
	ht := make(hashtable.Hashtable[string, int])

	// Add key-value pairs to the hashtable.
	ht["banana"] = 3

	// Apply the MapBreak function to modify values and break the iteration at "banana".
	ht.MapBreak(func(key string, value int) (int, bool) {
		if key == "banana" {
<<<<<<< HEAD
			return value * 2, false // Break the iteration when key is "banana".
		}
		return value * 2, true // Continue iterating for other keys and double the values.
=======
			return value * 2, false // Break the iteration when key is "banana"
		}
		return value * 2, true // Continue iterating for other keys and double the values
>>>>>>> abe1d066
	})

	// Check if values are not modified as expected.
	expectedValues := map[string]int{"banana": 3}
	for key, expectedValue := range expectedValues {
		value, exists := ht.Get(key)
		if !exists || value != expectedValue {
			t.Fatalf("Expected value %d for key %s, but got %d", expectedValue, key, value)
		}
	}
<<<<<<< HEAD
}

// TestNot tests Hashtable.Not.
func TestNot(t *testing.T) {
	// Test case 1: Check if a key is not present in an empty hashtable.
	ht := &hashtable.Hashtable[string, int]{} // Create an empty hashtable.
	result := ht.Not("apple")                 // Check if "apple" is not in the hashtable.
	expected := true                          // "apple" is not present in the empty hashtable.

	if result != expected {
		t.Errorf("Expected result to be %v for key 'apple', but got %v", expected, result)
	}

	// Test case 2: Check if a key is not present in a non-empty hashtable.
	ht.Add("orange", 5)
	ht.Add("banana", 10)
	result = ht.Not("banana") // Check if "banana" is not in the hashtable.
	expected = false          // "banana" is present in the hashtable.

	if result != expected {
		t.Errorf("Expected result to be %v for key 'banana', but got %v", expected, result)
	}

	// Test case 3: Check if a key is not present after removing it from the hashtable.
	ht.Delete("banana") // Delete "banana" from the hashtable.
	result = ht.Not("banana")
	expected = true // "banana" is not present after removal.

	if result != expected {
		t.Errorf("Expected result to be %v for key 'banana' after removal, but got %v", expected, result)
	}
}

// TestPop tests Hashtable.Pop.
func TestPop(t *testing.T) {
	// Test case 1: Pop from an empty hashtable.
	ht := &hashtable.Hashtable[string, int]{} // Create an empty hashtable.
	removedValue, ok := ht.Pop("apple")
	if ok || removedValue != 0 {
		t.Errorf("Expected (0, false), but got (%d, %v)", removedValue, ok)
	}

	// Test case 2: Pop from a non-empty hashtable where the key is present.
	ht = &hashtable.Hashtable[string, int]{} // Create an empty hashtable.
	ht.Add("apple", 5)
	removedValue, ok = ht.Pop("apple")
	if !ok || removedValue != 5 {
		t.Errorf("Expected (5, true), but got (%d, %v)", removedValue, ok)
	}
	// Verify that the key is removed.
	_, ok = ht.Get("apple")
	if ok {
		t.Errorf("Expected key 'apple' to be removed, but it was found")
	}

	// Test case 3: Pop from a non-empty hashtable where the key is not present.
	ht = &hashtable.Hashtable[string, int]{} // Create an empty hashtable.
	ht.Add("apple", 5)
	ht.Add("orange", 10)
	removedValue, ok = ht.Pop("banana")
	if ok || removedValue != 0 {
		t.Errorf("Expected (0, false), but got (%d, %v)", removedValue, ok)
	}
}

func TestPopMany(t *testing.T) {
	// Test case 1: PopMany from an empty hashtable.
	ht := &hashtable.Hashtable[string, int]{} // Create an empty hashtable.
	removedValues := ht.PopMany("apple", "orange")
	expectedValues := &slice.Slice[int]{}
	if !reflect.DeepEqual(removedValues, expectedValues) {
		t.Errorf("Expected %v, but got %v", expectedValues, removedValues)
	}

	// Test case 2: PopMany from a non-empty hashtable where some keys are present.
	ht = &hashtable.Hashtable[string, int]{} // Create an empty hashtable.
	ht.Add("apple", 5)
	ht.Add("banana", 3)
	ht.Add("cherry", 8)
	removedValues = ht.PopMany("apple", "orange", "cherry", "grape")
	expectedValues = &slice.Slice[int]{5, 8}
	if !reflect.DeepEqual(removedValues, expectedValues) {
		t.Errorf("Expected %v, but got %v", expectedValues, removedValues)
	}
	// Verify that the keys are removed.
	_, ok := ht.Get("apple")
	if ok {
		t.Errorf("Expected key 'apple' to be removed, but it was found")
	}
	_, ok = ht.Get("orange")
	if ok {
		t.Errorf("Expected key 'orange' to be removed, but it was found")
	}
	_, ok = ht.Get("cherry")
	if ok {
		t.Errorf("Expected key 'cherry' to be removed, but it was found")
	}
	_, ok = ht.Get("grape")
	if ok {
		t.Errorf("Expected key 'grape' to be removed, but it was found")
	}
}

// TestReplaceMany tests Hashtable.ReplaceMany.
func TestUpdate(t *testing.T) {
	// Test case 1: Replace with an empty hashtable and a function that never modifies any pairs.
	ht := &hashtable.Hashtable[string, int]{} // Create an empty hashtable.
	replaceFunc := func(key string, value int) (int, bool) {
		return value, false // Never modify any values
	}
	ht.ReplaceMany(replaceFunc)
	expected := &hashtable.Hashtable[string, int]{} // Expected empty hashtable.
	if !reflect.DeepEqual(ht, expected) {
		t.Errorf("Expected %v, but got %v", expected, ht)
	}

	// Test case 2: Replace with a non-empty hashtable and a function that never modifies any pairs.
	ht = &hashtable.Hashtable[string, int]{} // Create an empty hashtable.
	ht.Add("apple", 5)
	ht.Add("orange", 10)
	replaceFunc = func(key string, value int) (int, bool) {
		return value, false // Never modify any values
	}
	ht.ReplaceMany(replaceFunc)
	expected = &hashtable.Hashtable[string, int]{"apple": 5, "orange": 10} // Expected same hashtable.
	if !reflect.DeepEqual(ht, expected) {
		t.Errorf("Expected %v, but got %v", expected, ht)
	}

	// Test case 3: Replace with a non-empty hashtable and a function that modifies certain pairs.
	ht = &hashtable.Hashtable[string, int]{} // Create an empty hashtable.
	ht.Add("apple", 5)
	ht.Add("orange", 10)
	replaceFunc = func(key string, value int) (int, bool) {
		if key == "apple" {
			return value * 2, true // Modify the value for the "apple" key
		}
		return value, false // Leave other values unchanged
	}
	ht.ReplaceMany(replaceFunc)
	expected = &hashtable.Hashtable[string, int]{"apple": 10, "orange": 10} // Expected modified hashtable.
	if !reflect.DeepEqual(ht, expected) {
		t.Errorf("Expected %v, but got %v", expected, ht)
	}
}

// TestValues tests Hashtable.Values.
func TestValues(t *testing.T) {
	// Test case 1: Values of an empty hashtable should be an empty slice.
	ht := &hashtable.Hashtable[string, int]{} // Create an empty hashtable.
	values := ht.Values()
	expected := &slice.Slice[int]{} // Expected empty slice.
	if !reflect.DeepEqual(values, expected) {
		t.Errorf("Expected %v, but got %v", expected, values)
	}

	// Test case 2: Values of a non-empty hashtable.
	ht = &hashtable.Hashtable[string, int]{} // Create an empty hashtable.
	ht.Add("apple", 5)
	ht.Add("orange", 10)
	values = ht.Values()
	sort.Ints(*values)
	expected = &slice.Slice[int]{5, 10} // Expected slice containing [5, 10].
	if !reflect.DeepEqual(values, expected) {
		t.Errorf("Expected %v, but got %v", expected, values)
	}

	// Test case 3: Values of a hashtable with multiple entries.
	ht = &hashtable.Hashtable[string, int]{} // Create an empty hashtable.
	ht.Add("apple", 5)
	ht.Add("orange", 10)
	ht.Add("banana", 15)
	values = ht.Values()

	sort.Ints(*values)
	expected = &slice.Slice[int]{5, 10, 15} // Expected slice containing [5, 10, 15].
	if !reflect.DeepEqual(values, expected) {
		t.Errorf("Expected %v, but got %v", expected, values)
	}
}

// TestValuesFunc tests Hashtable.ValuesFunc.
func TestValuesFunc(t *testing.T) {
	// Test case 1: ValuesFunc with an empty hashtable and a condition that never satisfies.
	ht := &hashtable.Hashtable[string, int]{} // Create an empty hashtable.
	filterFunc := func(key string, value int) bool {
		return value > 7 // Include values greater than 7 in the result
	}
	values := ht.ValuesFunc(filterFunc)
	expected := &slice.Slice[int]{} // Expected empty slice.
	if !reflect.DeepEqual(values, expected) {
		t.Errorf("Expected %v, but got %v", expected, values)
	}

	// Test case 2: ValuesFunc with a non-empty hashtable and a condition that never satisfies.
	ht = &hashtable.Hashtable[string, int]{} // Create an empty hashtable.
	ht.Add("apple", 5)
	ht.Add("orange", 2)
	filterFunc = func(key string, value int) bool {
		return value > 7 // Include values greater than 7 in the result
	}
	values = ht.ValuesFunc(filterFunc)
	expected = &slice.Slice[int]{} // Expected empty slice.
	if !reflect.DeepEqual(values, expected) {
		t.Errorf("Expected %v, but got %v", expected, values)
	}

	// Test case 3: ValuesFunc with a non-empty hashtable and a condition that satisfies for some values.
	ht = &hashtable.Hashtable[string, int]{} // Create an empty hashtable.
	ht.Add("apple", 5)
	ht.Add("orange", 10)
	ht.Add("banana", 15)
	filterFunc = func(key string, value int) bool {
		return value > 7 // Include values greater than 7 in the result
	}
	values = ht.ValuesFunc(filterFunc)
	sort.Ints(*values)
	expected = &slice.Slice[int]{10, 15} // Expected slice containing [10, 15].
	if !reflect.DeepEqual(values, expected) {
		t.Errorf("Expected %v, but got %v", expected, values)
	}
=======
>>>>>>> abe1d066
}<|MERGE_RESOLUTION|>--- conflicted
+++ resolved
@@ -393,6 +393,24 @@
 	}
 }
 
+// TestDeleteManyValues tests Hashtable.DeleteManyValues.
+func TestDeleteManyValues(t *testing.T) {
+	// Create a new hashtable.
+	ht := make(hashtable.Hashtable[string, int])
+	ht.Add("apple", 5)
+	ht.Add("banana", 3)
+	ht.Add("cherry", 8)
+
+	// Delete key-value pairs where the value is 3 or 8.
+	ht.DeleteManyValues(3, 8)
+
+	// Verify that the hashtable only contains the expected key-value pair.
+	expected := hashtable.Hashtable[string, int]{"apple": 5}
+	if !reflect.DeepEqual(ht, expected) {
+		t.Fatalf("Expected hashtable: %v, but got: %v", expected, ht)
+	}
+}
+
 // TestDeleteManyOK tests Hashtable.DeleteManyOK.
 func TestDeleteManyOK(t *testing.T) {
 	// Create a new hashtable.
@@ -408,7 +426,7 @@
 	// Attempt to delete keys and check if deletion is successful.
 	results := ht.DeleteManyOK(keysToDelete...)
 
-	expectedResults := []bool{true, true} // Expected results for "apple" (exists) and "grape" (does not exist).
+	expectedResults := []bool{true, true} // Expected results for "apple" (exists) and "grape" (does not exist)
 
 	// Check if results match the expected results.
 	for i, result := range *results {
@@ -418,52 +436,6 @@
 	}
 }
 
-// TestDeleteManyValues tests Hashtable.DeleteManyValues.
-func TestDeleteManyValues(t *testing.T) {
-	// Create a new hashtable.
-	ht := make(hashtable.Hashtable[string, int])
-	ht.Add("apple", 5)
-	ht.Add("banana", 3)
-	ht.Add("cherry", 8)
-
-	// Delete key-value pairs where the value is 3 or 8.
-	ht.DeleteManyValues(3, 8)
-
-	// Verify that the hashtable only contains the expected key-value pair.
-	expected := hashtable.Hashtable[string, int]{"apple": 5}
-	if !reflect.DeepEqual(ht, expected) {
-		t.Fatalf("Expected hashtable: %v, but got: %v", expected, ht)
-	}
-}
-
-<<<<<<< HEAD
-=======
-// TestDeleteManyOK tests Hashtable.DeleteManyOK.
-func TestDeleteManyOK(t *testing.T) {
-	// Create a new hashtable.
-	ht := make(hashtable.Hashtable[string, int])
-
-	// Add key-value pairs to the hashtable.
-	ht.Add("apple", 5)
-	ht.Add("banana", 3)
-
-	// Specify keys to delete.
-	keysToDelete := []string{"apple", "grape"}
-
-	// Attempt to delete keys and check if deletion is successful.
-	results := ht.DeleteManyOK(keysToDelete...)
-
-	expectedResults := []bool{true, true} // Expected results for "apple" (exists) and "grape" (does not exist)
-
-	// Check if results match the expected results.
-	for i, result := range *results {
-		if result != expectedResults[i] {
-			t.Fatalf("Expected deletion of key %s to be %v but got %v", keysToDelete[i], expectedResults[i], result)
-		}
-	}
-}
-
->>>>>>> abe1d066
 // TestDeleteOK tests Hashtable.DeleteOK.
 func TestDeleteOK(t *testing.T) {
 	// Create a new hashtable.
@@ -930,15 +902,9 @@
 	// Apply the MapBreak function to modify values and break the iteration at "banana".
 	ht.MapBreak(func(key string, value int) (int, bool) {
 		if key == "banana" {
-<<<<<<< HEAD
-			return value * 2, false // Break the iteration when key is "banana".
-		}
-		return value * 2, true // Continue iterating for other keys and double the values.
-=======
 			return value * 2, false // Break the iteration when key is "banana"
 		}
 		return value * 2, true // Continue iterating for other keys and double the values
->>>>>>> abe1d066
 	})
 
 	// Check if values are not modified as expected.
@@ -949,228 +915,4 @@
 			t.Fatalf("Expected value %d for key %s, but got %d", expectedValue, key, value)
 		}
 	}
-<<<<<<< HEAD
-}
-
-// TestNot tests Hashtable.Not.
-func TestNot(t *testing.T) {
-	// Test case 1: Check if a key is not present in an empty hashtable.
-	ht := &hashtable.Hashtable[string, int]{} // Create an empty hashtable.
-	result := ht.Not("apple")                 // Check if "apple" is not in the hashtable.
-	expected := true                          // "apple" is not present in the empty hashtable.
-
-	if result != expected {
-		t.Errorf("Expected result to be %v for key 'apple', but got %v", expected, result)
-	}
-
-	// Test case 2: Check if a key is not present in a non-empty hashtable.
-	ht.Add("orange", 5)
-	ht.Add("banana", 10)
-	result = ht.Not("banana") // Check if "banana" is not in the hashtable.
-	expected = false          // "banana" is present in the hashtable.
-
-	if result != expected {
-		t.Errorf("Expected result to be %v for key 'banana', but got %v", expected, result)
-	}
-
-	// Test case 3: Check if a key is not present after removing it from the hashtable.
-	ht.Delete("banana") // Delete "banana" from the hashtable.
-	result = ht.Not("banana")
-	expected = true // "banana" is not present after removal.
-
-	if result != expected {
-		t.Errorf("Expected result to be %v for key 'banana' after removal, but got %v", expected, result)
-	}
-}
-
-// TestPop tests Hashtable.Pop.
-func TestPop(t *testing.T) {
-	// Test case 1: Pop from an empty hashtable.
-	ht := &hashtable.Hashtable[string, int]{} // Create an empty hashtable.
-	removedValue, ok := ht.Pop("apple")
-	if ok || removedValue != 0 {
-		t.Errorf("Expected (0, false), but got (%d, %v)", removedValue, ok)
-	}
-
-	// Test case 2: Pop from a non-empty hashtable where the key is present.
-	ht = &hashtable.Hashtable[string, int]{} // Create an empty hashtable.
-	ht.Add("apple", 5)
-	removedValue, ok = ht.Pop("apple")
-	if !ok || removedValue != 5 {
-		t.Errorf("Expected (5, true), but got (%d, %v)", removedValue, ok)
-	}
-	// Verify that the key is removed.
-	_, ok = ht.Get("apple")
-	if ok {
-		t.Errorf("Expected key 'apple' to be removed, but it was found")
-	}
-
-	// Test case 3: Pop from a non-empty hashtable where the key is not present.
-	ht = &hashtable.Hashtable[string, int]{} // Create an empty hashtable.
-	ht.Add("apple", 5)
-	ht.Add("orange", 10)
-	removedValue, ok = ht.Pop("banana")
-	if ok || removedValue != 0 {
-		t.Errorf("Expected (0, false), but got (%d, %v)", removedValue, ok)
-	}
-}
-
-func TestPopMany(t *testing.T) {
-	// Test case 1: PopMany from an empty hashtable.
-	ht := &hashtable.Hashtable[string, int]{} // Create an empty hashtable.
-	removedValues := ht.PopMany("apple", "orange")
-	expectedValues := &slice.Slice[int]{}
-	if !reflect.DeepEqual(removedValues, expectedValues) {
-		t.Errorf("Expected %v, but got %v", expectedValues, removedValues)
-	}
-
-	// Test case 2: PopMany from a non-empty hashtable where some keys are present.
-	ht = &hashtable.Hashtable[string, int]{} // Create an empty hashtable.
-	ht.Add("apple", 5)
-	ht.Add("banana", 3)
-	ht.Add("cherry", 8)
-	removedValues = ht.PopMany("apple", "orange", "cherry", "grape")
-	expectedValues = &slice.Slice[int]{5, 8}
-	if !reflect.DeepEqual(removedValues, expectedValues) {
-		t.Errorf("Expected %v, but got %v", expectedValues, removedValues)
-	}
-	// Verify that the keys are removed.
-	_, ok := ht.Get("apple")
-	if ok {
-		t.Errorf("Expected key 'apple' to be removed, but it was found")
-	}
-	_, ok = ht.Get("orange")
-	if ok {
-		t.Errorf("Expected key 'orange' to be removed, but it was found")
-	}
-	_, ok = ht.Get("cherry")
-	if ok {
-		t.Errorf("Expected key 'cherry' to be removed, but it was found")
-	}
-	_, ok = ht.Get("grape")
-	if ok {
-		t.Errorf("Expected key 'grape' to be removed, but it was found")
-	}
-}
-
-// TestReplaceMany tests Hashtable.ReplaceMany.
-func TestUpdate(t *testing.T) {
-	// Test case 1: Replace with an empty hashtable and a function that never modifies any pairs.
-	ht := &hashtable.Hashtable[string, int]{} // Create an empty hashtable.
-	replaceFunc := func(key string, value int) (int, bool) {
-		return value, false // Never modify any values
-	}
-	ht.ReplaceMany(replaceFunc)
-	expected := &hashtable.Hashtable[string, int]{} // Expected empty hashtable.
-	if !reflect.DeepEqual(ht, expected) {
-		t.Errorf("Expected %v, but got %v", expected, ht)
-	}
-
-	// Test case 2: Replace with a non-empty hashtable and a function that never modifies any pairs.
-	ht = &hashtable.Hashtable[string, int]{} // Create an empty hashtable.
-	ht.Add("apple", 5)
-	ht.Add("orange", 10)
-	replaceFunc = func(key string, value int) (int, bool) {
-		return value, false // Never modify any values
-	}
-	ht.ReplaceMany(replaceFunc)
-	expected = &hashtable.Hashtable[string, int]{"apple": 5, "orange": 10} // Expected same hashtable.
-	if !reflect.DeepEqual(ht, expected) {
-		t.Errorf("Expected %v, but got %v", expected, ht)
-	}
-
-	// Test case 3: Replace with a non-empty hashtable and a function that modifies certain pairs.
-	ht = &hashtable.Hashtable[string, int]{} // Create an empty hashtable.
-	ht.Add("apple", 5)
-	ht.Add("orange", 10)
-	replaceFunc = func(key string, value int) (int, bool) {
-		if key == "apple" {
-			return value * 2, true // Modify the value for the "apple" key
-		}
-		return value, false // Leave other values unchanged
-	}
-	ht.ReplaceMany(replaceFunc)
-	expected = &hashtable.Hashtable[string, int]{"apple": 10, "orange": 10} // Expected modified hashtable.
-	if !reflect.DeepEqual(ht, expected) {
-		t.Errorf("Expected %v, but got %v", expected, ht)
-	}
-}
-
-// TestValues tests Hashtable.Values.
-func TestValues(t *testing.T) {
-	// Test case 1: Values of an empty hashtable should be an empty slice.
-	ht := &hashtable.Hashtable[string, int]{} // Create an empty hashtable.
-	values := ht.Values()
-	expected := &slice.Slice[int]{} // Expected empty slice.
-	if !reflect.DeepEqual(values, expected) {
-		t.Errorf("Expected %v, but got %v", expected, values)
-	}
-
-	// Test case 2: Values of a non-empty hashtable.
-	ht = &hashtable.Hashtable[string, int]{} // Create an empty hashtable.
-	ht.Add("apple", 5)
-	ht.Add("orange", 10)
-	values = ht.Values()
-	sort.Ints(*values)
-	expected = &slice.Slice[int]{5, 10} // Expected slice containing [5, 10].
-	if !reflect.DeepEqual(values, expected) {
-		t.Errorf("Expected %v, but got %v", expected, values)
-	}
-
-	// Test case 3: Values of a hashtable with multiple entries.
-	ht = &hashtable.Hashtable[string, int]{} // Create an empty hashtable.
-	ht.Add("apple", 5)
-	ht.Add("orange", 10)
-	ht.Add("banana", 15)
-	values = ht.Values()
-
-	sort.Ints(*values)
-	expected = &slice.Slice[int]{5, 10, 15} // Expected slice containing [5, 10, 15].
-	if !reflect.DeepEqual(values, expected) {
-		t.Errorf("Expected %v, but got %v", expected, values)
-	}
-}
-
-// TestValuesFunc tests Hashtable.ValuesFunc.
-func TestValuesFunc(t *testing.T) {
-	// Test case 1: ValuesFunc with an empty hashtable and a condition that never satisfies.
-	ht := &hashtable.Hashtable[string, int]{} // Create an empty hashtable.
-	filterFunc := func(key string, value int) bool {
-		return value > 7 // Include values greater than 7 in the result
-	}
-	values := ht.ValuesFunc(filterFunc)
-	expected := &slice.Slice[int]{} // Expected empty slice.
-	if !reflect.DeepEqual(values, expected) {
-		t.Errorf("Expected %v, but got %v", expected, values)
-	}
-
-	// Test case 2: ValuesFunc with a non-empty hashtable and a condition that never satisfies.
-	ht = &hashtable.Hashtable[string, int]{} // Create an empty hashtable.
-	ht.Add("apple", 5)
-	ht.Add("orange", 2)
-	filterFunc = func(key string, value int) bool {
-		return value > 7 // Include values greater than 7 in the result
-	}
-	values = ht.ValuesFunc(filterFunc)
-	expected = &slice.Slice[int]{} // Expected empty slice.
-	if !reflect.DeepEqual(values, expected) {
-		t.Errorf("Expected %v, but got %v", expected, values)
-	}
-
-	// Test case 3: ValuesFunc with a non-empty hashtable and a condition that satisfies for some values.
-	ht = &hashtable.Hashtable[string, int]{} // Create an empty hashtable.
-	ht.Add("apple", 5)
-	ht.Add("orange", 10)
-	ht.Add("banana", 15)
-	filterFunc = func(key string, value int) bool {
-		return value > 7 // Include values greater than 7 in the result
-	}
-	values = ht.ValuesFunc(filterFunc)
-	sort.Ints(*values)
-	expected = &slice.Slice[int]{10, 15} // Expected slice containing [10, 15].
-	if !reflect.DeepEqual(values, expected) {
-		t.Errorf("Expected %v, but got %v", expected, values)
-	}
-=======
->>>>>>> abe1d066
 }